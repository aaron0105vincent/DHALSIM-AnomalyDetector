# Digital HydrAuLic SIMulator (DHALSIM)
_A Digital Twin for Water Distribution Systems. A work by the SUTD Resilient Water Systems Group, iTrust and TU Delft Department of Water Infrastructure_

This digital twin uses Mininet and MiniCPS to emulate the behavior of water distribution systems and the industrial control system controlling them. In addition to physical data, the digital twin emulates the industrial network and also generates .pcap files with this network data. Several example topologies with attacks have been provided in the examples folder.

DHALSIM was presented in the ICSS Workshop in ACSAC'20.

## Installation

In order to offer a simple installation we have included an installation script which will install DHALSIM on an Ubuntu 20.04 machine. This script is located in the root of the repository and can be run with ```./install.sh```.

DHALSIM can also be installed manually for other Ubuntu versions. To this end you may use the following instructions.

### Manual installation
#### Mininet and MiniCPS installation

The installation instructions for Mininet are found [here](https://github.com/scy-phy/minicps/blob/master/docs/userguide.rst). Please note that the cpppo install should be replaced by ```cpppo==4.0.4```. MiniCPS should be pulled from [this](https://github.com/afmurillo/minicps.git) repository.

#### Python 2 and pip

DHALSIM requires Python 2, which no longer comes installed on newer versions of Ubuntu. Python 2 can be installed using ```sudo apt install python2```. You can get pip for Python 2 by ```curl https://bootstrap.pypa.io/pip/2.7/get-pip.py --output get-pip.py``` and ```sudo python2 get-pip.py```.

#### Other dependencies

Finally, DHALSIM needs pathlib and pyyaml installed. Other dependencies should be automatically installed using ```sudo python3 -m pip install -e``` in the root of the repository.

## Running

DHALSIM can be run using the command ```sudo dhalsim path/to/config.yaml```.

## Repository structure

<<<<<<< HEAD
The repository is structured as follows. The ```dhalsim``` package contains all source files and the ```test``` package contains all tests. Documentation can be found in the ```doc``` folder. Some example topologies and configurations can be found in the ```examples``` folder. An important file in the root is the installation script ```install.sh```.
=======
#### Python3.6 environment
Current WNTR version (0.3.0) requires at least a python3.6 environment. Instruction on setting a python3.6 environment in Ubuntu 16.04 can be found [here](https://www.tecmint.com/install-python-in-ubuntu/)

#### Python3.6 pip installation
After Python3.6 has been installed in the machine, pip can be installed using:
`$: sudo apt-get install python3-pip` 

#### Python3.6 virtual environment
The python3 venv can be installed using:
```:$ sudo apt-get install python3.6-venv```

After the module has been installed, a virtual environment must be set up outside the Digital Twin root repository. The folder of this environment should be called "wntr-experiments"
```:$ python3.6 -m venv wntr-experiments```

This environment can be activated using
```:$ source wntr-experiments/bin/activate```

Inside this environment we will install the WNTR simulator and its dependencies with: 
```:$ pip3 install wntr```

In addition the minitown 30 week simulation uses the sklearn package
```:$ pip3 install sklearn```

This finishes the configuration of the python3 virtual environment

#### Python2 attack environment
Some of the attacks use the python netfilterqueue and scapy to run properly. In addition, these modules should be installed for the sudo user. For this reason, we will set up an additional python2 environment. The python2 virtualenv package can be installed using: 
```:$ pip2 install virtualenv``

After the module has been installed, the netfilterqueue prerequisites must be installed. aptitude can be used with:
`:$ sudo apt-get install build-essential python-dev libnetfilter-queue-dev`
 
 a virtual environment must be set up outside the Digital Twin root repository. The folder of this environment should be called "attack-experiments"
```:$ python2 -m virtualenv attack-experiments```

This environment can be activated using
```:$ source attack-experiments/bin/activate```

Inside this environment we will install scapy and netfilterqueue
```:$ pip2 install scapy netfilterqueue```

This finishes the configuration of the python2 virtual environment

#### DHALSIM Epynet
The enhanced-ctown topology example does not use WNTR as a hydraulic simulator. Instead, it is configured to use the experimental as physical process simulator DHALSIM-epynet library developed by Davide Salaorni.
DHALSIM-epynet is a wrapper around EPANET2.2 and runs in a more natively way the EPANET simulator. Future releases of DHALSIM will have configured DHALSIM-epynet by default.

To install DHALSIM-epynet, clone the repository at: https://github.com/Daveonwave/DHALSIM-epynet.git

And create a symbolic link to the enhanced c-town topology:

 ln -s ~/DHALSIM-epynet/ ~/DHALSIM/ICS_topologies/enhanced_ctown_topology/
 
 In future versions, DHALSIM-epynet will be released as Python pip module.   
 

## How to use the Digital Twin

The Makefile inside the ICS_topologies has example topologies already implemented. To run an example topology use: 

```$: make topology entry```

All the topologies have a flag called "automatic" in the "automatic_run.py" script, giving that flag 1 will run automatically the topology. The results will be stored in a subfolder called "output"


## DHALSIM Modes of use

DHALSIM can be used in two ways: i) an automatic mode, ii) as an API to build and customize water distribution ICS topologies. 

### DHALSIM Automatic Mode
The automatic mode code is stored in the ICS_Topologies/general folder and uses the script "launch_dhalsim_experiment.sh" to launch a DHALSIM experiment. This script takes as a parameter the name of the topology to be used in the experiment. A topology is defined by the following files: i) an EPANET inp file, an epanetCPA file (only the cybernodes section is required), and a .yaml experiment configuration file. 
The EPANET file describes the hydraulic mode; the epanetCPA file describes which PLC handles what sensor or actuator; the experiment .yaml configuration is used to configure the experiment, "ICS_topologies/enhanced_ctown_topology/c_town_config.yaml" and "ICS_topologies/general/ky3.yaml" are examples of these files. 
When the script is launched, DHALSIM will read the EPANET and epanetCPA files and automatically build and launch a Mininet topology, using the experiment configuration defined in the .yaml file. After the exerpiment finishes, the results of the experiment will be stored in an "output" folder or "week_x" folder; this depends on the configurations defined in the .yaml file. 
This is an experimental feature. For now, only the example topologies implemented in the subfolder ICS_topologies are tested.
 
### DHALSIM API
The DHALSIM API can be used to build customized ICS topologies for a water distribution system. To create a custom topology, the following process should be realized:
i) Create a different folder into ICS_Topologies
ii) Copy the files: "automatic_run.py, automatic_plc.py, automatic_plant.py, basePLC.py, create_log_files.sh, copy_output.sh, ctown_nat.sh, init.py, kill_cppo.sh, physical_process.py, port_forward.sh, topo.py" into the new folder, these files would rarely need to be changed. "automatic_run" is the master script of the experiment. "automatic_plc" launches the tcp_dump process for a PLC node and its appropriate plc intance process. basePLC can be extended by a plc script to implement some functions automatically. "automatic_plant" and "physical_process" are scripts used to model the plant, physical_process requires an EPANET file to import a water network model.
iii) Modify or create the necessary scripts. In most cases, this implies creating scripts for PLC and SCADA behavior and script to implement new attacks
iv) Create an entry into the Makefile folder, or a script to launch the experiment (to create the experiment, the examples already present in the Makefile can be used as base)
v) Launch the experiment

#### EXample Topologies

Some example topologies and use cases are provided: minitown, ky3, WADI (based in [SUTD Wadi](https://itrust.sutd.edu.sg/testbeds/water-distribution-wadi/) ), and C-Town.

Each topology is defined in a folder. For all these folders, physical_process.py represents the physical process and each of the plcsX.py the behaviour of the PLCs. In addition the automatic_run.py file is used by mininet to launch the topologies and in some cases run the experiments automatically. At the end of the experiments and output folder will be created with both the physical and network data. 
The Makefile file has entries to run each of the simulations. For example, C-Town can be launched using:

```make enhanced-ctown```

## Repository Structure
This repository is mainly composed of three folders:
- Demand Patterns: This folder contains auxiliary files to create and use customized demand patterns for hydraulic topologies
- ICS Topologies. This is the main folder, each subfolder represents a specific experiment using three topologies: minitown, c-town, and SUTD WADI
- Jupyter Notebooks. This subfolder has visualization jupyter notebooks
- Attack repository. This folder has scripts to launch mitm attacks

### Attack Repository
This folder has files to run two network attacks into the plcs and scada. Man in the middle attacks and Denial of Service Attacks
>>>>>>> 2315e8d5
<|MERGE_RESOLUTION|>--- conflicted
+++ resolved
@@ -26,112 +26,4 @@
 
 ## Running
 
-DHALSIM can be run using the command ```sudo dhalsim path/to/config.yaml```.
-
-## Repository structure
-
-<<<<<<< HEAD
-The repository is structured as follows. The ```dhalsim``` package contains all source files and the ```test``` package contains all tests. Documentation can be found in the ```doc``` folder. Some example topologies and configurations can be found in the ```examples``` folder. An important file in the root is the installation script ```install.sh```.
-=======
-#### Python3.6 environment
-Current WNTR version (0.3.0) requires at least a python3.6 environment. Instruction on setting a python3.6 environment in Ubuntu 16.04 can be found [here](https://www.tecmint.com/install-python-in-ubuntu/)
-
-#### Python3.6 pip installation
-After Python3.6 has been installed in the machine, pip can be installed using:
-`$: sudo apt-get install python3-pip` 
-
-#### Python3.6 virtual environment
-The python3 venv can be installed using:
-```:$ sudo apt-get install python3.6-venv```
-
-After the module has been installed, a virtual environment must be set up outside the Digital Twin root repository. The folder of this environment should be called "wntr-experiments"
-```:$ python3.6 -m venv wntr-experiments```
-
-This environment can be activated using
-```:$ source wntr-experiments/bin/activate```
-
-Inside this environment we will install the WNTR simulator and its dependencies with: 
-```:$ pip3 install wntr```
-
-In addition the minitown 30 week simulation uses the sklearn package
-```:$ pip3 install sklearn```
-
-This finishes the configuration of the python3 virtual environment
-
-#### Python2 attack environment
-Some of the attacks use the python netfilterqueue and scapy to run properly. In addition, these modules should be installed for the sudo user. For this reason, we will set up an additional python2 environment. The python2 virtualenv package can be installed using: 
-```:$ pip2 install virtualenv``
-
-After the module has been installed, the netfilterqueue prerequisites must be installed. aptitude can be used with:
-`:$ sudo apt-get install build-essential python-dev libnetfilter-queue-dev`
- 
- a virtual environment must be set up outside the Digital Twin root repository. The folder of this environment should be called "attack-experiments"
-```:$ python2 -m virtualenv attack-experiments```
-
-This environment can be activated using
-```:$ source attack-experiments/bin/activate```
-
-Inside this environment we will install scapy and netfilterqueue
-```:$ pip2 install scapy netfilterqueue```
-
-This finishes the configuration of the python2 virtual environment
-
-#### DHALSIM Epynet
-The enhanced-ctown topology example does not use WNTR as a hydraulic simulator. Instead, it is configured to use the experimental as physical process simulator DHALSIM-epynet library developed by Davide Salaorni.
-DHALSIM-epynet is a wrapper around EPANET2.2 and runs in a more natively way the EPANET simulator. Future releases of DHALSIM will have configured DHALSIM-epynet by default.
-
-To install DHALSIM-epynet, clone the repository at: https://github.com/Daveonwave/DHALSIM-epynet.git
-
-And create a symbolic link to the enhanced c-town topology:
-
- ln -s ~/DHALSIM-epynet/ ~/DHALSIM/ICS_topologies/enhanced_ctown_topology/
- 
- In future versions, DHALSIM-epynet will be released as Python pip module.   
- 
-
-## How to use the Digital Twin
-
-The Makefile inside the ICS_topologies has example topologies already implemented. To run an example topology use: 
-
-```$: make topology entry```
-
-All the topologies have a flag called "automatic" in the "automatic_run.py" script, giving that flag 1 will run automatically the topology. The results will be stored in a subfolder called "output"
-
-
-## DHALSIM Modes of use
-
-DHALSIM can be used in two ways: i) an automatic mode, ii) as an API to build and customize water distribution ICS topologies. 
-
-### DHALSIM Automatic Mode
-The automatic mode code is stored in the ICS_Topologies/general folder and uses the script "launch_dhalsim_experiment.sh" to launch a DHALSIM experiment. This script takes as a parameter the name of the topology to be used in the experiment. A topology is defined by the following files: i) an EPANET inp file, an epanetCPA file (only the cybernodes section is required), and a .yaml experiment configuration file. 
-The EPANET file describes the hydraulic mode; the epanetCPA file describes which PLC handles what sensor or actuator; the experiment .yaml configuration is used to configure the experiment, "ICS_topologies/enhanced_ctown_topology/c_town_config.yaml" and "ICS_topologies/general/ky3.yaml" are examples of these files. 
-When the script is launched, DHALSIM will read the EPANET and epanetCPA files and automatically build and launch a Mininet topology, using the experiment configuration defined in the .yaml file. After the exerpiment finishes, the results of the experiment will be stored in an "output" folder or "week_x" folder; this depends on the configurations defined in the .yaml file. 
-This is an experimental feature. For now, only the example topologies implemented in the subfolder ICS_topologies are tested.
- 
-### DHALSIM API
-The DHALSIM API can be used to build customized ICS topologies for a water distribution system. To create a custom topology, the following process should be realized:
-i) Create a different folder into ICS_Topologies
-ii) Copy the files: "automatic_run.py, automatic_plc.py, automatic_plant.py, basePLC.py, create_log_files.sh, copy_output.sh, ctown_nat.sh, init.py, kill_cppo.sh, physical_process.py, port_forward.sh, topo.py" into the new folder, these files would rarely need to be changed. "automatic_run" is the master script of the experiment. "automatic_plc" launches the tcp_dump process for a PLC node and its appropriate plc intance process. basePLC can be extended by a plc script to implement some functions automatically. "automatic_plant" and "physical_process" are scripts used to model the plant, physical_process requires an EPANET file to import a water network model.
-iii) Modify or create the necessary scripts. In most cases, this implies creating scripts for PLC and SCADA behavior and script to implement new attacks
-iv) Create an entry into the Makefile folder, or a script to launch the experiment (to create the experiment, the examples already present in the Makefile can be used as base)
-v) Launch the experiment
-
-#### EXample Topologies
-
-Some example topologies and use cases are provided: minitown, ky3, WADI (based in [SUTD Wadi](https://itrust.sutd.edu.sg/testbeds/water-distribution-wadi/) ), and C-Town.
-
-Each topology is defined in a folder. For all these folders, physical_process.py represents the physical process and each of the plcsX.py the behaviour of the PLCs. In addition the automatic_run.py file is used by mininet to launch the topologies and in some cases run the experiments automatically. At the end of the experiments and output folder will be created with both the physical and network data. 
-The Makefile file has entries to run each of the simulations. For example, C-Town can be launched using:
-
-```make enhanced-ctown```
-
-## Repository Structure
-This repository is mainly composed of three folders:
-- Demand Patterns: This folder contains auxiliary files to create and use customized demand patterns for hydraulic topologies
-- ICS Topologies. This is the main folder, each subfolder represents a specific experiment using three topologies: minitown, c-town, and SUTD WADI
-- Jupyter Notebooks. This subfolder has visualization jupyter notebooks
-- Attack repository. This folder has scripts to launch mitm attacks
-
-### Attack Repository
-This folder has files to run two network attacks into the plcs and scada. Man in the middle attacks and Denial of Service Attacks
->>>>>>> 2315e8d5
+DHALSIM can be run using the command ```sudo dhalsim path/to/config.yaml```.