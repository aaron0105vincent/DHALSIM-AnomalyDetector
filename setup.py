--- conflicted
+++ resolved
@@ -21,12 +21,9 @@
         'progressbar2',
         'wntr',
         'pandas',
-<<<<<<< HEAD
+        'schema'
         'scapy',
         'fnfqueue'
-=======
-        'schema'
->>>>>>> ccb19a96
     ],
     extras_require={
         'test': ['pytest', 'pytest-mock', 'mock', 'wget', 'flaky', 'netaddr'],
