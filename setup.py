--- conflicted
+++ resolved
@@ -2,11 +2,7 @@
 
 setuptools.setup(
     name="dhalsim",
-<<<<<<< HEAD
-    version="0.3.0",
-=======
     version="1.0.0",
->>>>>>> 92341bb0
     url="https://gitlab.ewi.tudelft.nl/cse2000-software-project/2020-2021-q4/cluster-06/water-infrastructure/dhalsim",
     project_urls={
         "Bug Tracker": "https://gitlab.ewi.tudelft.nl/cse2000-software-project/2020-2021-q4/cluster-06/water-infrastructure/dhalsim/-/issues",
