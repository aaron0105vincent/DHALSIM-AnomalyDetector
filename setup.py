--- conflicted
+++ resolved
@@ -26,11 +26,7 @@
         'fnfqueue'
     ],
     extras_require={
-<<<<<<< HEAD
-        'test': ['pytest', 'pytest-mock', 'mock', 'wget', 'flaky', 'netaddr'],
-=======
-        'test': ['pytest', 'pytest-mock', 'mock', 'wget', 'coverage', 'pytest-cov'],
->>>>>>> 1b44a55d
+        'test': ['pytest', 'pytest-mock', 'mock', 'wget', 'coverage', 'pytest-cov', 'flaky', 'netaddr']],
         'doc': ['sphinx', 'sphinx-rtd-theme', 'sphinx-prompt'],
     },
     python_requires=">=3.8",
