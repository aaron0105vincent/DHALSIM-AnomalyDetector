#!/bin/bash

cwd=$(pwd)
version=$(lsb_release -rs )

doc=false
test=false

# Setting up test and doc parameters
while getopts ":dt" opt; do
  case $opt in
    d)
      printf "Installing with documentation dependencies.\n"
      doc=true
      ;;
    t)
      printf "Installing with testing dependencies.\n"
      test=true
      ;;
    \?)
      printf "Unknown option. Proceeding without installing documentation and testing dependencies.\n"
      ;;
  esac
done

sleep 3

# Update apt
sudo apt update

# Installing necessary packages
sudo apt install -y git python3 python3-pip curl
<<<<<<< HEAD

# CPPPO Correct Version 4.0.*
#sudo pip install cpppo==4.0.*
=======
>>>>>>> a2e4ada4
sudo python3 -m pip install cpppo

# MiniCPS
cd ~
git clone --depth 1 https://github.com/afmurillo/minicps.git || git -C minicps pull
cd minicps
sudo python3 -m pip install .
# so far, minicps current installation retrieves cpppo. I am unsure if DHALSIM will be able to work with cpppo==4.3.4

# epynet - An EPANET Python wrapper for WNTR
cd ~
git clone --depth 1 https://github.com/afmurillo/DHALSIM-epynet || git -C DHALSIM-epynet pull
cd DHALSIM-epynet/
sudo python3 -m pip install .


# Installing other DHALSIM dependencies
#sudo python3 -m pip install pathlib
#sudo python3 -m pip install pyyaml
#sudo python3 -m pip install numpy
#sudo python3 -m pip install panda
#sudo python3 -m pip install matplotlib
#sudo python3 -m pip install testresources
#sudo python3 -m pip install pytest-mock

# Mininet from source
cd ~
git clone --depth 1 -b 2.3.1b2 https://github.com/mininet/mininet.git || git -C mininet pull
cd mininet
sudo PYTHON=python3 ./util/install.sh -fnv

# Installing testing pip dependencies
if [ "$test" = true ]
then
  sudo python3 -m pip install pytest-timeout
  sudo python3 -m pip install pytest-cov
  sudo python3 -m pip install pytest-mock
fi

# Install netfilterqueue for Simple DoS attacks
sudo apt install -y libnfnetlink-dev libnetfilter-queue-dev
sudo python3 -m pip install -U git+https://github.com/kti/python-netfilterqueue

# Install DHALSIM
cd "${cwd}" || { printf "Failure: Could not find DHALSIM directory\n"; exit 1; }

# Install without doc and test
if [ "$test" = false ] && [ "$doc" = false ]
then
  sudo python3 -m pip install -e .

  printf "\nInstallation finished. You can now run DHALSIM by using \n\t<sudo dhalsim your_config.yaml>.\n"
  exit 0;
fi

# Install doc
if [ "$test" = false ]
then
  sudo python3 -m pip install -e .[doc]

  printf "\nInstallation finished. You can now run DHALSIM by using \n\t<sudo dhalsim your_config.yaml>.\n"
  exit 0;
fi

# Install test
if [ "$doc" = false ]
then
  sudo python3 -m pip install -e .[test]

  printf "\nInstallation finished. You can now run DHALSIM by using \n\t<sudo dhalsim your_config.yaml>.\n"
  exit 0;
fi

# Install test and doc
sudo python3 -m pip install -e .[test,doc]

printf "\nInstallation finished. You can now run DHALSIM by using \n\t<sudo dhalsim your_config.yaml>.\n"
exit 0;<|MERGE_RESOLUTION|>--- conflicted
+++ resolved
@@ -30,12 +30,6 @@
 
 # Installing necessary packages
 sudo apt install -y git python3 python3-pip curl
-<<<<<<< HEAD
-
-# CPPPO Correct Version 4.0.*
-#sudo pip install cpppo==4.0.*
-=======
->>>>>>> a2e4ada4
 sudo python3 -m pip install cpppo
 
 # MiniCPS
