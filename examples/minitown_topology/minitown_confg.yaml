inp_file: minitown_map.inp
cpa_file: minitown_cpa.yaml
output_path: output
<<<<<<< HEAD
iterations: 50

log_level: info

network_topology_type: complex

run_attack: True
attacks_path: "minitown_attacks.yaml"
=======
iterations: 500
log_level: debug

#Batch Mode
batch_mode: true
initial_values: initial_tank.csv
>>>>>>> 596cb166
<|MERGE_RESOLUTION|>--- conflicted
+++ resolved
@@ -1,20 +1,16 @@
 inp_file: minitown_map.inp
 cpa_file: minitown_cpa.yaml
 output_path: output
-<<<<<<< HEAD
-iterations: 50
+iterations: 500
 
-log_level: info
+log_level: debug
 
 network_topology_type: complex
 
-run_attack: True
-attacks_path: "minitown_attacks.yaml"
-=======
-iterations: 500
-log_level: debug
 
 #Batch Mode
 batch_mode: true
 initial_values: initial_tank.csv
->>>>>>> 596cb166
+
+run_attack: True
+attacks_path: "minitown_attacks.yaml"