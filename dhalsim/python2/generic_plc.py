--- conflicted
+++ resolved
@@ -26,80 +26,6 @@
     """Raised when tag you are looking for does not exist"""
 
 
-<<<<<<< HEAD
-def generate_real_tags(sensors, dependants, actuators):
-    real_tags = []
-
-    for sensor_tag in sensors:
-        if sensor_tag != "":
-            real_tags.append((sensor_tag, 1, 'REAL'))
-    for dependant_tag in dependants:
-        if dependant_tag != "":
-            real_tags.append((dependant_tag, 1, 'REAL'))
-    for actuator_tag in actuators:
-        if actuator_tag != "":
-            real_tags.append((actuator_tag, 1, 'REAL'))
-
-    return tuple(real_tags)
-
-
-def generate_tags(taggable):
-    tags = []
-
-    if taggable:
-        for tag in taggable:
-            if tag and tag != "":
-                tags.append((tag, 1))
-
-    return tags
-
-
-def create_controls(controls_list):
-    ret = []
-    for control in controls_list:
-        if control["type"].lower() == "above":
-            control_instance = AboveControl(control["actuator"], control["action"],
-                                            control["dependant"],
-                                            control["value"])
-            ret.append(control_instance)
-        if control["type"].lower() == "below":
-            control_instance = BelowControl(control["actuator"], control["action"],
-                                            control["dependant"],
-                                            control["value"])
-            ret.append(control_instance)
-        if control["type"].lower() == "time":
-            control_instance = TimeControl(control["actuator"], control["action"], control["value"])
-            ret.append(control_instance)
-    return ret
-
-
-def create_attacks(attack_list):
-    """This function will create an array of DeviceAttacks
-
-    :param attack_list: A list of attack dicts that need to be converted to DeviceAttacks
-    """
-    attacks = []
-    for attack in attack_list:
-        if attack['trigger']['type'].lower() == "time":
-            attacks.append(
-                TimeAttack(attack['name'], attack['actuator'], attack['command'], attack['trigger']['start'], attack['trigger']['end']))
-        elif attack['trigger']['type'].lower() == "above":
-            attacks.append(
-                TriggerAboveAttack(attack['name'], attack['actuator'], attack['command'], attack['trigger']['sensor'],
-                                   attack['trigger']['value']))
-        elif attack['trigger']['type'].lower() == "below":
-            attacks.append(
-                TriggerBelowAttack(attack['name'], attack['actuator'], attack['command'], attack['trigger']['sensor'],
-                                   attack['trigger']['value']))
-        elif attack['trigger']['type'].lower() == "between":
-            attacks.append(
-                TriggerBetweenAttack(attack['name'], attack['actuator'], attack['command'], attack['trigger']['sensor'],
-                                     attack['trigger']['lower_value'], attack['trigger']['upper_value']))
-    return attacks
-
-
-=======
->>>>>>> f2a32ee7
 class GenericPLC(BasePLC):
     """
     This class represents a plc. This plc knows what it is connected to by reading the
@@ -259,22 +185,25 @@
         """
         attacks = []
         for attack in attack_list:
-            if attack['type'].lower() == "time":
+            if attack['trigger']['type'].lower() == "time":
                 attacks.append(
-                    TimeAttack(attack['name'], attack['actuators'], attack['command'], attack['start'], attack['end']))
-            elif attack['type'].lower() == "above":
+                    TimeAttack(attack['name'], attack['actuator'], attack['command'], attack['trigger']['start'], attack['trigger']['end']))
+            elif attack['trigger']['type'].lower() == "above":
                 attacks.append(
-                    TriggerAboveAttack(attack['name'], attack['actuators'], attack['command'], attack['sensor'],
-                                       attack['value']))
-            elif attack['type'].lower() == "below":
+                    TriggerAboveAttack(attack['name'], attack['actuator'], attack['command'], attack['trigger']['sensor'],
+                                       attack['trigger']['value']))
+            elif attack['trigger']['type'].lower() == "below":
                 attacks.append(
-                    TriggerBelowAttack(attack['name'], attack['actuators'], attack['command'], attack['sensor'],
-                                       attack['value']))
-            elif attack['type'].lower() == "between":
+                    TriggerBelowAttack(attack['name'], attack['actuator'], attack['command'], attack['trigger']['sensor'],
+                                       attack['trigger']['value']))
+            elif attack['trigger']['type'].lower() == "between":
                 attacks.append(
-                    TriggerBetweenAttack(attack['name'], attack['actuators'], attack['command'], attack['sensor'],
-                                         attack['lower_value'], attack['upper_value']))
+                    TriggerBetweenAttack(attack['name'], attack['actuator'], attack['command'], attack['trigger']['sensor'],
+                                         attack['trigger']['lower_value'], attack['trigger']['upper_value']))
         return attacks
+
+
+
 
     def pre_loop(self, sleep=0.5):
         """
