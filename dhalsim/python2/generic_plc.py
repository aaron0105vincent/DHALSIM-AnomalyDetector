--- conflicted
+++ resolved
@@ -59,23 +59,12 @@
 def create_controls(controls_list):
     ret = []
     for control in controls_list:
-<<<<<<< HEAD
-        if control["type"] == "Above":
-            a = AboveControl(control["actuator"], control["action"], control["dependant"],
-                             control["value"])
-            ret.append(a)
-            # print "Making Above control: Value=" + str(a.value) + " | Action=" + str(a.action) + " | Actuator=" + str(a.actuator) + " | Dependant=" + str(a.dependant)
-        if control["type"] == "Below":
-            a = BelowControl(control["actuator"], control["action"], control["dependant"],
-                             control["value"])
-=======
         if control["type"].lower() == "above":
             a = AboveControl(control["actuator"], control["action"], control["dependant"], control["value"])
             ret.append(a)
             # print "Making Above control: Value=" + str(a.value) + " | Action=" + str(a.action) + " | Actuator=" + str(a.actuator) + " | Dependant=" + str(a.dependant)
         if control["type"].lower() == "below":
             a = BelowControl(control["actuator"], control["action"], control["dependant"], control["value"])
->>>>>>> 0d95fd50
             ret.append(a)
             # print "Making Below control: Value=" + str(a.value) + " | Action=" + str(a.action) + " | Actuator=" + str(a.actuator) + " | Dependant=" + str(a.dependant)
         if control["type"].lower() == "time":
@@ -141,11 +130,7 @@
         super(GenericPLC, self).__init__(name=self.intermediate_plc['name'],
                                          state=state, protocol=plc_protocol)
 
-<<<<<<< HEAD
     def pre_loop(self, sleep=0.5):
-=======
-    def pre_loop(self):
->>>>>>> 0d95fd50
         print('DEBUG: ' + self.intermediate_plc['name'] + ' enters pre_loop')
 
         reader = True
