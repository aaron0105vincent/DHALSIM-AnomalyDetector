import argparse
import os.path
import sqlite3
import threading
import time
import yaml

from decimal import Decimal
from pathlib import Path
from basePLC import BasePLC
<<<<<<< HEAD
from control import AboveControl, BelowControl, TimeControl
from py2_logger import get_logger
=======
from entities.attack import TimeAttack, TriggerBelowAttack, TriggerAboveAttack, TriggerBetweenAttack
from entities.control import AboveControl, BelowControl, TimeControl
>>>>>>> c8b8c576


class Error(Exception):
    """Base class for exceptions in this module."""


class TagDoesNotExist(Error):
    """Raised when tag you are looking for does not exist"""


class InvalidControlValue(Error):
    """Raised when tag you are looking for does not exist"""


def generate_real_tags(sensors, dependants, actuators):
    real_tags = []

    for sensor_tag in sensors:
        if sensor_tag != "":
            real_tags.append((sensor_tag, 1, 'REAL'))
    for dependant_tag in dependants:
        if dependant_tag != "":
            real_tags.append((dependant_tag, 1, 'REAL'))
    for actuator_tag in actuators:
        if actuator_tag != "":
            real_tags.append((actuator_tag, 1, 'REAL'))

    return tuple(real_tags)


def generate_tags(taggable):
    tags = []

    if taggable:
        for tag in taggable:
            if tag and tag != "":
                tags.append((tag, 1))

    return tags


def create_controls(controls_list):
    ret = []
    for control in controls_list:
        if control["type"].lower() == "above":
            control_instance = AboveControl(control["actuator"], control["action"],
                                            control["dependant"],
                                            control["value"])
            ret.append(control_instance)
        if control["type"].lower() == "below":
            control_instance = BelowControl(control["actuator"], control["action"],
                                            control["dependant"],
                                            control["value"])
            ret.append(control_instance)
        if control["type"].lower() == "time":
            control_instance = TimeControl(control["actuator"], control["action"], control["value"])
            ret.append(control_instance)
    return ret


def create_attacks(attack_list):
    """This function will create an array of DeviceAttacks

    :param attack_list: A list of attack dicts that need to be converted to DeviceAttacks
    """
    attacks = []
    for attack in attack_list:
        if attack['type'].lower() == "time":
            attacks.append(TimeAttack(attack['name'], attack['actuators'], attack['command'], attack['start'], attack['end']))
        elif attack['type'].lower() == "above":
            attacks.append(
                TriggerAboveAttack(attack['name'], attack['actuators'], attack['command'], attack['sensor'],
                                   attack['value']))
        elif attack['type'].lower() == "below":
            attacks.append(
                TriggerBelowAttack(attack['name'], attack['actuators'], attack['command'], attack['sensor'],
                                   attack['value']))
        elif attack['type'].lower() == "between":
            attacks.append(
                TriggerBetweenAttack(attack['name'], attack['actuators'], attack['command'], attack['sensor'],
                                   attack['lower_value'], attack['upper_value']))
    return attacks


class GenericPLC(BasePLC):
    """
    This class represents a plc. This plc knows what it is connected to by reading the
    yaml file at intermediate_yaml_path and looking at index yaml_index in the plcs section.
    """

    def __init__(self, intermediate_yaml_path, yaml_index):
        self.yaml_index = yaml_index

        with intermediate_yaml_path.open() as yaml_file:
            self.intermediate_yaml = yaml.load(yaml_file, Loader=yaml.FullLoader)

        self.logger = get_logger(self.intermediate_yaml['log_level'])

        self.intermediate_plc = self.intermediate_yaml["plcs"][self.yaml_index]

        if 'sensors' not in self.intermediate_plc:
            self.intermediate_plc['sensors'] = list()

        if 'actuators' not in self.intermediate_plc:
            self.intermediate_plc['actuators'] = list()

        # Initialize connection to database
        self.initialize_db()

<<<<<<< HEAD
        self.controls = create_controls(intermediate_controls)
        self.logger.debug(self.controls)
=======
        self.intermediate_controls = self.intermediate_plc['controls']
        self.controls = create_controls(self.intermediate_controls)

        if 'attacks' in self.intermediate_plc.keys():
            self.attacks = create_attacks(self.intermediate_plc['attacks'])
        else:
            self.attacks = []
>>>>>>> c8b8c576

        # Create state from db values
        state = {
            'name': "plant",
            'path': self.intermediate_yaml['db_path']
        }

        # Create list of dependant sensors
        dependant_sensors = []
        for control in self.intermediate_controls:
            if control["type"] != "Time":
                dependant_sensors.append(control["dependant"])

        # Create list of PLC sensors
        plc_sensors = self.intermediate_plc['sensors']

        # Create server, real tags are generated
        plc_server = {
            'address': self.intermediate_plc['local_ip'],
            'tags': generate_real_tags(plc_sensors,
                                       list(set(dependant_sensors) - set(plc_sensors)),
                                       self.intermediate_plc['actuators'])
        }

        # Create protocol
        plc_protocol = {
            'name': 'enip',
            'mode': 1,
            'server': plc_server
        }

        self.logger.debug("INIT: " + self.intermediate_plc['name'])
        self.logger.debug("state = " + str(state))
        self.logger.debug("plc_protocol = " + str(plc_protocol))

        self.do_super_construction(plc_protocol, state)

    def do_super_construction(self, plc_protocol, state):
        """
        Function that performs the super constructor call to basePLC
        Introduced to better facilitate testing
        """
        super(GenericPLC, self).__init__(name=self.intermediate_plc['name'],
                                         state=state, protocol=plc_protocol)

    def initialize_db(self):
        """
        Function that initializes PLC connection to the database
        Introduced to better facilitate testing
        """
        self.conn = sqlite3.connect(self.intermediate_yaml["db_path"])
        self.cur = self.conn.cursor()

    def pre_loop(self, sleep=0.5):
        """
        The pre loop of a PLC. In everything is setup. Like starting the sending thread through
        the :class:`~dhalsim.python2.basePLC` class.

        :param sleep:  (Default value = 0.5) The time to sleep after setting everything up
        """
        self.logger.debug(self.intermediate_plc['name'] + ' enters pre_loop')

        reader = True

        sensors = generate_tags(self.intermediate_plc['sensors'])
        actuators = generate_tags(self.intermediate_plc['actuators'])

        values = []
        for tag in sensors:
            values.append(Decimal(self.get(tag)))
        for tag in actuators:
            values.append(int(self.get(tag)))

        lock = threading.Lock()

        sensors.extend(actuators)

        BasePLC.set_parameters(self, sensors, values, reader, lock,
                               self.intermediate_plc['local_ip'])
        self.startup()

        time.sleep(sleep)

    def get_tag(self, tag):
        """
        Get the value of a tag that is connected to this PLC or over the network.

        :param tag: The tag to get
        :type tag: str
        :return: value of that tag
        :rtype: int
        :raise: TagDoesNotExist if tag cannot be found
        """
        if tag in self.intermediate_plc["sensors"] or tag in self.intermediate_plc["actuators"]:
            return Decimal(self.get((tag, 1)))

        for i, plc_data in enumerate(self.intermediate_yaml["plcs"]):
            if i == self.yaml_index:
                continue
            if tag in plc_data["sensors"] or tag in plc_data["actuators"]:
                received = Decimal(self.receive((tag, 1), plc_data["public_ip"]))
                return received
        raise TagDoesNotExist(tag)

    def set_tag(self, tag, value):
        """
        Set a tag that is connected to this PLC to a value.

        :param tag: Which tag to set
        :type tag: str
        :param value: value to set the Tag to
        :raise: TagDoesNotExist if tag is not connected to this plc
        """
        if isinstance(value, basestring) and value.lower() == "closed":
            value = 0
        elif isinstance(value, basestring) and value.lower() == "open":
            value = 1
        else:
            raise InvalidControlValue(value)

        if tag in self.intermediate_plc["sensors"] or tag in self.intermediate_plc["actuators"]:
            self.set((tag, 1), value)
        else:
            raise TagDoesNotExist(tag + " cannot be set from " + self.intermediate_plc["name"])

    def get_master_clock(self):
        """
        Get the value of the master clock of the physical process through the database.

        :return: Iteration in the physical process
        """
        # Fetch master_time
        self.cur.execute("SELECT time FROM master_time WHERE id IS 1")
        master_time = self.cur.fetchone()[0]
        return master_time

    def get_sync(self):
        """
        Get the sync flag of this plc.

        :return: False if physical process wants the plc to do a iteration, True if not.
        """
        self.cur.execute("SELECT flag FROM sync WHERE name IS ?", (self.intermediate_plc["name"],))
        flag = bool(self.cur.fetchone()[0])
        return flag

    def set_sync(self, flag):
        """
        Set this plcs sync flag in the sync table. When this is 1, the physical process
        knows this plc finished the requested iteration.

        :param flag: True for sync to 1, false for sync to 0
        """
        self.cur.execute("UPDATE sync SET flag=? WHERE name IS ?",
                         (int(flag), self.intermediate_plc["name"],))
        self.conn.commit()

    def main_loop(self, sleep=0.5, test_break=False):
        """
        The main loop of a PLC. In here all the controls will be applied.

        :param sleep:  (Default value = 0.5) Not used
        :param test_break:  (Default value = False) used for unit testing, breaks the loop after one iteration
        """
        self.logger.debug(self.intermediate_plc['name'] + ' enters main_loop')
        while True:
            while self.get_sync():
                time.sleep(0.01)

            for control in self.controls:
                control.apply(self)

            for attack in self.attacks:
                attack.apply(self)

            self.set_sync(1)

            if test_break:
                break
            # time.sleep(0.05)


def is_valid_file(parser_instance, arg):
    if not os.path.exists(arg):
        parser_instance.error(arg + " does not exist")
    else:
        return arg


if __name__ == "__main__":
    parser = argparse.ArgumentParser(description='Start everything for a plc')
    parser.add_argument(dest="intermediate_yaml",
                        help="intermediate yaml file", metavar="FILE",
                        type=lambda x: is_valid_file(parser, x))
    parser.add_argument(dest="index", help="Index of PLC in intermediate yaml", type=int,
                        metavar="N")

    args = parser.parse_args()

    plc = GenericPLC(
        intermediate_yaml_path=Path(args.intermediate_yaml),
        yaml_index=args.index)<|MERGE_RESOLUTION|>--- conflicted
+++ resolved
@@ -8,13 +8,9 @@
 from decimal import Decimal
 from pathlib import Path
 from basePLC import BasePLC
-<<<<<<< HEAD
-from control import AboveControl, BelowControl, TimeControl
 from py2_logger import get_logger
-=======
 from entities.attack import TimeAttack, TriggerBelowAttack, TriggerAboveAttack, TriggerBetweenAttack
 from entities.control import AboveControl, BelowControl, TimeControl
->>>>>>> c8b8c576
 
 
 class Error(Exception):
@@ -124,10 +120,6 @@
         # Initialize connection to database
         self.initialize_db()
 
-<<<<<<< HEAD
-        self.controls = create_controls(intermediate_controls)
-        self.logger.debug(self.controls)
-=======
         self.intermediate_controls = self.intermediate_plc['controls']
         self.controls = create_controls(self.intermediate_controls)
 
@@ -135,7 +127,6 @@
             self.attacks = create_attacks(self.intermediate_plc['attacks'])
         else:
             self.attacks = []
->>>>>>> c8b8c576
 
         # Create state from db values
         state = {
