import argparse
import os.path
import sqlite3
import threading
import time
from decimal import Decimal
from pathlib import Path

import yaml

from basePLC import BasePLC
from entities.attack import TimeAttack, TriggerBelowAttack, TriggerAboveAttack, TriggerBetweenAttack
from entities.control import AboveControl, BelowControl, TimeControl


class Error(Exception):
    """Base class for exceptions in this module."""


class TagDoesNotExist(Error):
    """Raised when tag you are looking for does not exist"""


class InvalidControlValue(Error):
    """Raised when tag you are looking for does not exist"""


def generate_real_tags(sensors, dependants, actuators):
    real_tags = []

    for sensor_tag in sensors:
        if sensor_tag != "":
            real_tags.append((sensor_tag, 1, 'REAL'))
    for dependant_tag in dependants:
        if dependant_tag != "":
            real_tags.append((dependant_tag, 1, 'REAL'))
    for actuator_tag in actuators:
        if actuator_tag != "":
            real_tags.append((actuator_tag, 1, 'REAL'))

    return tuple(real_tags)


def generate_tags(taggable):
    tags = []

    if taggable:
        for tag in taggable:
            if tag and tag != "":
                tags.append((tag, 1))

    return tags


def create_controls(controls_list):
    ret = []
    for control in controls_list:
        if control["type"].lower() == "above":
            control_instance = AboveControl(control["actuator"], control["action"],
                                            control["dependant"],
                                            control["value"])
            ret.append(control_instance)
        if control["type"].lower() == "below":
            control_instance = BelowControl(control["actuator"], control["action"],
                                            control["dependant"],
                                            control["value"])
            ret.append(control_instance)
        if control["type"].lower() == "time":
            control_instance = TimeControl(control["actuator"], control["action"], control["value"])
            ret.append(control_instance)
    return ret


def create_attacks(attack_list):
    """This function will create an array of DeviceAttacks

    :param attack_list: A list of attack dicts that need to be converted to DeviceAttacks
    """
    attacks = []
    for attack in attack_list:
        if attack['type'].lower() == "time":
            attacks.append(TimeAttack(attack['name'], attack['actuators'], attack['command'], attack['start'], attack['end']))
        elif attack['type'].lower() == "above":
            attacks.append(
                TriggerAboveAttack(attack['name'], attack['actuators'], attack['command'], attack['sensor'],
                                   attack['value']))
        elif attack['type'].lower() == "below":
            attacks.append(
                TriggerBelowAttack(attack['name'], attack['actuators'], attack['command'], attack['sensor'],
                                   attack['value']))
        elif attack['type'].lower() == "between":
            attacks.append(
                TriggerBetweenAttack(attack['name'], attack['actuators'], attack['command'], attack['sensor'],
                                   attack['lower_value'], attack['upper_value']))
    return attacks


class GenericPLC(BasePLC):
    """
    This class represents a plc. This plc knows what it is connected to by reading the
    yaml file at intermediate_yaml_path and looking at index yaml_index in the plcs section.
    """

    def __init__(self, intermediate_yaml_path, yaml_index):
        self.yaml_index = yaml_index

        with intermediate_yaml_path.open() as yaml_file:
            self.intermediate_yaml = yaml.load(yaml_file, Loader=yaml.FullLoader)

        self.intermediate_plc = self.intermediate_yaml["plcs"][self.yaml_index]

        if 'sensors' not in self.intermediate_plc:
            self.intermediate_plc['sensors'] = list()

        if 'actuators' not in self.intermediate_plc:
            self.intermediate_plc['actuators'] = list()

        # Initialize connection to database
        self.initialize_db()

        self.intermediate_controls = self.intermediate_plc['controls']
        self.controls = create_controls(self.intermediate_controls)

        if 'attacks' in self.intermediate_plc.keys():
            self.attacks = create_attacks(self.intermediate_plc['attacks'])
        else:
            self.attacks = []

        # Create state from db values
        state = {
            'name': "plant",
            'path': self.intermediate_yaml['db_path']
        }

        # Create list of dependant sensors
        dependant_sensors = []
        for control in self.intermediate_controls:
            if control["type"] != "Time":
                dependant_sensors.append(control["dependant"])

        # Create list of PLC sensors
        plc_sensors = self.intermediate_plc['sensors']

        # Create server, real tags are generated
        plc_server = {
            'address': self.intermediate_plc['local_ip'],
            'tags': generate_real_tags(plc_sensors,
                                       list(set(dependant_sensors) - set(plc_sensors)),
                                       self.intermediate_plc['actuators'])
        }

        # Create protocol
        plc_protocol = {
            'name': 'enip',
            'mode': 1,
            'server': plc_server
        }

        # print "DEBUG INIT: " + self.intermediate_plc['name']
        # print "state = " + str(state)
        # print "plc_protocol = " + str(plc_protocol)

        self.do_super_construction(plc_protocol, state)

    def do_super_construction(self, plc_protocol, state):
        """
        Function that performs the super constructor call to basePLC
        Introduced to better facilitate testing
        """
        super(GenericPLC, self).__init__(name=self.intermediate_plc['name'],
                                         state=state, protocol=plc_protocol)

    def initialize_db(self):
        """
        Function that initializes PLC connection to the database
        Introduced to better facilitate testing
        """
        self.conn = sqlite3.connect(self.intermediate_yaml["db_path"])
        self.cur = self.conn.cursor()

    def pre_loop(self, sleep=0.5):
        """
        The pre loop of a PLC. In everything is setup. Like starting the sending thread through
        the :class:`~dhalsim.python2.basePLC` class.

        :param sleep:  (Default value = 0.5) The time to sleep after setting everything up
        """
        print('DEBUG: ' + self.intermediate_plc['name'] + ' enters pre_loop')

        reader = True

        sensors = generate_tags(self.intermediate_plc['sensors'])
        actuators = generate_tags(self.intermediate_plc['actuators'])

        values = []
        for tag in sensors:
            values.append(Decimal(self.get(tag)))
        for tag in actuators:
            values.append(int(self.get(tag)))

        lock = threading.Lock()

        sensors.extend(actuators)

        BasePLC.set_parameters(self, sensors, values, reader, lock,
                               self.intermediate_plc['local_ip'])
        self.startup()

        time.sleep(sleep)

    def get_tag(self, tag):
        """
        Get the value of a tag that is connected to this PLC or over the network.

        :param tag: The tag to get
        :type tag: str
        :return: value of that tag
        :rtype: int
        :raise: TagDoesNotExist if tag cannot be found
        """
        if tag in self.intermediate_plc["sensors"] or tag in self.intermediate_plc["actuators"]:
            return Decimal(self.get((tag, 1)))

        for i, plc_data in enumerate(self.intermediate_yaml["plcs"]):
            if i == self.yaml_index:
                continue
            if tag in plc_data["sensors"] or tag in plc_data["actuators"]:
                received = Decimal(self.receive((tag, 1), plc_data["public_ip"]))
                return received
        raise TagDoesNotExist(tag)

    def set_tag(self, tag, value):
        """
        Set a tag that is connected to this PLC to a value.

        :param tag: Which tag to set
        :type tag: str
        :param value: value to set the Tag to
        :raise: TagDoesNotExist if tag is not connected to this plc
        """
        if isinstance(value, basestring) and value.lower() == "closed":
            value = 0
        elif isinstance(value, basestring) and value.lower() == "open":
            value = 1
        else:
            raise InvalidControlValue(value)

        if tag in self.intermediate_plc["sensors"] or tag in self.intermediate_plc["actuators"]:
            self.set((tag, 1), value)
        else:
            raise TagDoesNotExist(tag + " cannot be set from " + self.intermediate_plc["name"])

    def get_master_clock(self):
        """
        Get the value of the master clock of the physical process through the database.

        :return: Iteration in the physical process
        """
        # Fetch master_time
        self.cur.execute("SELECT time FROM master_time WHERE id IS 1")
        master_time = self.cur.fetchone()[0]
        return master_time

    def get_sync(self):
        """
        Get the sync flag of this plc.

        :return: False if physical process wants the plc to do a iteration, True if not.
        """
        self.cur.execute("SELECT flag FROM sync WHERE name IS ?", (self.intermediate_plc["name"],))
        flag = bool(self.cur.fetchone()[0])
        return flag

    def set_sync(self, flag):
        """
        Set this plcs sync flag in the sync table. When this is 1, the physical process
        knows this plc finished the requested iteration.

        :param flag: True for sync to 1, false for sync to 0
        """
        self.cur.execute("UPDATE sync SET flag=? WHERE name IS ?",
                         (int(flag), self.intermediate_plc["name"],))
        self.conn.commit()

    def main_loop(self, sleep=0.5, test_break=False):
        """
        The main loop of a PLC. In here all the controls will be applied.

        :param sleep:  (Default value = 0.5) Not used
<<<<<<< HEAD
=======
        :param test_break:  (Default value = False) used for unit testing, breaks the loop after one iteration
>>>>>>> cec8cc3e
        """
        print('DEBUG: ' + self.intermediate_plc['name'] + ' enters main_loop')
        while True:
            while self.get_sync():
                time.sleep(0.01)

            for control in self.controls:
                control.apply(self)

            for attack in self.attacks:
                attack.apply(self)

            self.set_sync(1)

            if test_break:
                break
            # time.sleep(0.05)


def is_valid_file(parser_instance, arg):
    if not os.path.exists(arg):
        parser_instance.error(arg + " does not exist")
    else:
        return arg


if __name__ == "__main__":
    parser = argparse.ArgumentParser(description='Start everything for a plc')
    parser.add_argument(dest="intermediate_yaml",
                        help="intermediate yaml file", metavar="FILE",
                        type=lambda x: is_valid_file(parser, x))
    parser.add_argument(dest="index", help="Index of PLC in intermediate yaml", type=int,
                        metavar="N")

    args = parser.parse_args()

    plc = GenericPLC(
        intermediate_yaml_path=Path(args.intermediate_yaml),
        yaml_index=args.index)<|MERGE_RESOLUTION|>--- conflicted
+++ resolved
@@ -287,10 +287,7 @@
         The main loop of a PLC. In here all the controls will be applied.
 
         :param sleep:  (Default value = 0.5) Not used
-<<<<<<< HEAD
-=======
         :param test_break:  (Default value = False) used for unit testing, breaks the loop after one iteration
->>>>>>> cec8cc3e
         """
         print('DEBUG: ' + self.intermediate_plc['name'] + ' enters main_loop')
         while True:
