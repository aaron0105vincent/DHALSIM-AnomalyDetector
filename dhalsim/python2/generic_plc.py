--- conflicted
+++ resolved
@@ -44,11 +44,7 @@
     DB_TRIES = 10
     """Amount of times a db query will retry on a exception"""
 
-<<<<<<< HEAD
-    UPDATE_RETRIES = 3
-=======
     UPDATE_RETRIES = 1
->>>>>>> 6371e6e6
     """Amount of times a PLC will try to update its cache"""
 
     PLC_CACHE_UPDATE_TIME = 0.05
