import argparse
import os.path
import sqlite3
import threading
import time
from decimal import Decimal
from pathlib import Path
from py2_logger import logger

import yaml

from basePLC import BasePLC
from control import AboveControl, BelowControl, TimeControl


class Error(Exception):
    """Base class for exceptions in this module."""


class TagDoesNotExist(Error):
    """Raised when tag you are looking for does not exist"""


class InvalidControlValue(Error):
    """Raised when tag you are looking for does not exist"""


def generate_real_tags(sensors, dependants, actuators):
    real_tags = []

    for sensor_tag in sensors:
        if sensor_tag != "":
            real_tags.append((sensor_tag, 1, 'REAL'))
    for dependant_tag in dependants:
        if dependant_tag != "":
            real_tags.append((dependant_tag, 1, 'REAL'))
    for actuator_tag in actuators:
        if actuator_tag != "":
            real_tags.append((actuator_tag, 1, 'REAL'))

    return tuple(real_tags)


def generate_tags(taggable):
    tags = []

    if taggable:
        for tag in taggable:
            if tag and tag != "":
                tags.append((tag, 1))

    return tags


def create_controls(controls_list):
    ret = []
    for control in controls_list:
        if control["type"].lower() == "above":
            control_instance = AboveControl(control["actuator"], control["action"],
                                            control["dependant"],
                                            control["value"])
            ret.append(control_instance)
        if control["type"].lower() == "below":
            control_instance = BelowControl(control["actuator"], control["action"],
                                            control["dependant"],
                                            control["value"])
            ret.append(control_instance)
        if control["type"].lower() == "time":
            control_instance = TimeControl(control["actuator"], control["action"], control["value"])
            ret.append(control_instance)
    return ret


class GenericPLC(BasePLC):
    """This class represents a plc. This plc knows what it is connected to by reading the
    yaml file at intermediate_yaml_path and looking at index yaml_index in the plcs section.
    """

    def __init__(self, intermediate_yaml_path, yaml_index):
        self.yaml_index = yaml_index

        with intermediate_yaml_path.open() as yaml_file:
            self.intermediate_yaml = yaml.load(yaml_file, Loader=yaml.FullLoader)

        self.intermediate_plc = self.intermediate_yaml["plcs"][self.yaml_index]

        if 'sensors' not in self.intermediate_plc:
            self.intermediate_plc['sensors'] = list()

        if 'actuators' not in self.intermediate_plc:
            self.intermediate_plc['actuators'] = list()

        # Initialize connection to database
        self.initialize_db()
        intermediate_controls = self.intermediate_plc['controls']

<<<<<<< HEAD
        self.controls = create_controls(self.intermediate_controls)
        logger.debug(self.controls)

=======
        self.controls = create_controls(intermediate_controls)
        # print(self.controls)
>>>>>>> 3a5bc4d2
        # Create state from db values
        state = {
            'name': "plant",
            'path': self.intermediate_yaml['db_path']
        }

        # Create list of dependant sensors
        dependant_sensors = []
        for control in intermediate_controls:
            if control["type"] != "Time":
                dependant_sensors.append(control["dependant"])

        # Create list of PLC sensors
        plc_sensors = self.intermediate_plc['sensors']

        # Create server, real tags are generated
        plc_server = {
            'address': self.intermediate_plc['local_ip'],
            'tags': generate_real_tags(plc_sensors,
                                       list(set(dependant_sensors) - set(plc_sensors)),
                                       self.intermediate_plc['actuators'])
        }

        # Create protocol
        plc_protocol = {
            'name': 'enip',
            'mode': 1,
            'server': plc_server
        }

        logger.debug("INIT: " + self.intermediate_plc['name'])
        logger.debug("state = " + str(state))
        logger.debug("plc_protocol = " + str(plc_protocol))

        self.do_super_construction(plc_protocol, state)

    def do_super_construction(self, plc_protocol, state):
        """
        Function that performs the super constructor call to basePLC
        Introduced to better facilitate testing
        """
        super(GenericPLC, self).__init__(name=self.intermediate_plc['name'],
                                         state=state, protocol=plc_protocol)

    def initialize_db(self):
        """
        Function that initializes PLC connection to the database
        Introduced to better facilitate testing
        """
        self.conn = sqlite3.connect(self.intermediate_yaml["db_path"])
        self.cur = self.conn.cursor()

    def pre_loop(self, sleep=0.5):
        """
        The pre loop of a PLC. In everything is setup. Like starting the sending thread through
        the :class:`~dhalsim.python2.basePLC` class.

        :param sleep:  (Default value = 0.5) The time to sleep after setting everything up

        """
        logger.debug(self.intermediate_plc['name'] + ' enters pre_loop')

        reader = True

        sensors = generate_tags(self.intermediate_plc['sensors'])
        actuators = generate_tags(self.intermediate_plc['actuators'])

        values = []
        for tag in sensors:
            values.append(Decimal(self.get(tag)))
        for tag in actuators:
            values.append(int(self.get(tag)))

        lock = threading.Lock()

        sensors.extend(actuators)

        BasePLC.set_parameters(self, sensors, values, reader, lock,
                               self.intermediate_plc['local_ip'])
        self.startup()

        time.sleep(sleep)

    def get_tag(self, tag):
        """
        Get the value of a tag that is connected to this plc or over the network.

        :param tag: The tag to get
        :return: Value of that tag
        :rtype: int
        :raise: TagDoesNotExist if tag cannot be found
        """
        if tag in self.intermediate_plc["sensors"] or tag in self.intermediate_plc["actuators"]:
            return Decimal(self.get((tag, 1)))

        for i, plc_data in enumerate(self.intermediate_yaml["plcs"]):
            if i == self.yaml_index:
                continue
            if tag in plc_data["sensors"] or tag in plc_data["actuators"]:
                received = Decimal(self.receive((tag, 1), plc_data["public_ip"]))
                return received
        raise TagDoesNotExist(tag)

    def set_tag(self, tag, value):
        """
        Set a tag that is connected to this plc to a value.

        :param tag: Which tag to set
        :type tag: str
        :param value: value to set the Tag to
        :raise: TagDoesNotExist if tag is not connected to this plc
        """
        if isinstance(value, basestring) and value.lower() == "closed":
            value = 0
        elif isinstance(value, basestring) and value.lower() == "open":
            value = 1
        else:
            raise InvalidControlValue(value)

        if tag in self.intermediate_plc["sensors"] or tag in self.intermediate_plc["actuators"]:
            self.set((tag, 1), value)
        else:
            raise TagDoesNotExist(tag + " cannot be set from " + self.intermediate_plc["name"])

    def get_master_clock(self):
        """
        Get the value of the master clock of the physical process through the database
        :return: Iteration in the physical process
        """
        # Fetch master_time
        self.cur.execute("SELECT time FROM master_time WHERE id IS 1")
        master_time = self.cur.fetchone()[0]
        return master_time

    def get_sync(self):
        """
        Get the sync flag of this plc.

        :return: False if physical process wants the plc to do a iteration, True if not.
        """
        self.cur.execute("SELECT flag FROM sync WHERE name IS ?", (self.intermediate_plc["name"],))
        flag = bool(self.cur.fetchone()[0])
        return flag

    def set_sync(self, flag):
        """
        Set this plcs sync flag in the sync table. When this is 1, the physical process
        knows this plc finished the requested iteration.

        :param flag: True for sync to 1, false for sync to 0

        """

        self.cur.execute("UPDATE sync SET flag=? WHERE name IS ?",
                         (int(flag), self.intermediate_plc["name"],))
        self.conn.commit()

    def main_loop(self, sleep=0.5, test_break=False):
        """
        The main loop of a PLC. In here all the controls will be applied.

        :param sleep:  (Default value = 0.5) Not used
        :param test_break:  (Default value = False) used for unit testing, breaks the loop after one iteration
        """
        logger.debug(self.intermediate_plc['name'] + ' enters main_loop')
        while True:
            while self.get_sync():
                time.sleep(0.01)

            for control in self.controls:
                control.apply(self)

            self.set_sync(1)

            if test_break:
                break
            # time.sleep(0.05)


def is_valid_file(parser_instance, arg):
    if not os.path.exists(arg):
        parser_instance.error(arg + " does not exist")
    else:
        return arg


if __name__ == "__main__":
    parser = argparse.ArgumentParser(description='Start everything for a plc')
    parser.add_argument(dest="intermediate_yaml",
                        help="intermediate yaml file", metavar="FILE",
                        type=lambda x: is_valid_file(parser, x))
    parser.add_argument(dest="index", help="Index of PLC in intermediate yaml", type=int,
                        metavar="N")

    args = parser.parse_args()

    plc = GenericPLC(
        intermediate_yaml_path=Path(args.intermediate_yaml),
        yaml_index=args.index)<|MERGE_RESOLUTION|>--- conflicted
+++ resolved
@@ -94,14 +94,9 @@
         self.initialize_db()
         intermediate_controls = self.intermediate_plc['controls']
 
-<<<<<<< HEAD
-        self.controls = create_controls(self.intermediate_controls)
+        self.controls = create_controls(intermediate_controls)
         logger.debug(self.controls)
 
-=======
-        self.controls = create_controls(intermediate_controls)
-        # print(self.controls)
->>>>>>> 3a5bc4d2
         # Create state from db values
         state = {
             'name': "plant",
