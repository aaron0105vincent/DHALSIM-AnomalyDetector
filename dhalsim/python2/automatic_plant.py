--- conflicted
+++ resolved
@@ -1,9 +1,3 @@
-<<<<<<< HEAD
-=======
-import logging
-import os
-import subprocess
->>>>>>> 6b33d45f
 import argparse
 import os
 import signal
@@ -43,7 +37,6 @@
         physical_process_path = Path(__file__).parent.absolute().parent / "physical_process.py"
 
         cmd = ["python3", str(physical_process_path), str(self.intermediate_yaml)]
-<<<<<<< HEAD
 
         self.simulation_process = subprocess.Popen(cmd)
 
@@ -53,17 +46,10 @@
         self.terminate()
 
 
-def is_valid_file(file_parser, arg):
+def is_valid_file(parser_instance, arg):
     """
     Verifies whether the intermediate yaml path is valid.
     """
-=======
-        simulation = subprocess.Popen(cmd)
-        return simulation
-
-
-def is_valid_file(parser_instance, arg):
->>>>>>> 6b33d45f
     if not os.path.exists(arg):
         parser_instance.error(arg + " does not exist.")
     else:
