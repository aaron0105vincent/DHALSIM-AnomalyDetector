import argparse
import logging
import os
import signal
import subprocess
import sys
import py2_logger
from pathlib import Path

import yaml
from datetime import datetime
from minicps.mcps import MiniCPS
from mininet.net import Mininet
from mininet.cli import CLI
from mininet.link import TCLink

from topo.simple_topo import SimpleTopo
from topo.complex_topo import ComplexTopo


class GeneralCPS(MiniCPS):
    """
    This class can run a experiment from a intermediate yaml file

    :param intermediate_yaml: The path to the intermediate yaml file
    :type intermediate_yaml: Path
    """

    def __init__(self, intermediate_yaml):

        # Create logs directory in working directory
        try:
            os.mkdir('logs')
        except OSError:
            pass

        self.intermediate_yaml = intermediate_yaml

        with self.intermediate_yaml.open(mode='r') as file:
            self.data = yaml.safe_load(file)

        self.logger = py2_logger.get_logger(self.data['log_level'])

        if self.data['log_level'] == 'debug':
            logging.getLogger('mininet').setLevel(logging.DEBUG)
        else:
            logging.getLogger('mininet').setLevel(logging.WARNING)

        # Create directory output path
        try:
            os.makedirs(str(Path(self.data["output_path"])))
        except OSError:
            pass

        signal.signal(signal.SIGINT, self.interrupt)
        signal.signal(signal.SIGTERM, self.interrupt)

        if self.data["network_topology_type"].lower() == "complex":
            topo = ComplexTopo(self.intermediate_yaml)
        else:
            topo = SimpleTopo(self.intermediate_yaml)

        self.net = Mininet(topo=topo, autoSetMacs=False, link=TCLink)

        self.net.start()

        topo.setup_network(self.net)

        with self.intermediate_yaml.open(mode='r') as file:
            self.data = yaml.safe_load(file)

        if self.data["mininet_cli"]:
            CLI(self.net)

        self.plc_processes = None
        self.scada_process = None
        self.plant_process = None
        self.attacker_processes = None

        self.automatic_start()
        self.poll_processes()
        self.finish()

    def interrupt(self, sig, frame):
        """
        Interrupt handler for :class:`~signal.SIGINT` and :class:`~signal.SIGINT`.
        """
        self.finish()
        sys.exit(0)

    def automatic_start(self):
        """
        This starts all the processes for plcs, etc.
        """
        self.plc_processes = []
        if "plcs" in self.data:
            automatic_plc_path = Path(__file__).parent.absolute() / "automatic_plc.py"
            for i, plc in enumerate(self.data["plcs"]):
                node = self.net.get(plc["name"])
                cmd = ["python2", str(automatic_plc_path), str(self.intermediate_yaml), str(i)]
                self.plc_processes.append(node.popen(cmd, stderr=sys.stderr, stdout=sys.stdout))

        self.logger.info("Launched the PLCs processes.")

        automatic_scada_path = Path(__file__).parent.absolute() / "automatic_scada.py"
        scada_cmd = ["python2", str(automatic_scada_path), str(self.intermediate_yaml)]
        self.scada_process = self.net.get('scada').popen(scada_cmd, stderr=sys.stderr, stdout=sys.stdout)

        self.logger.info("Launched the SCADA process.")

        self.attacker_processes = []
        if "network_attacks" in self.data:
            automatic_attacker_path = Path(__file__).parent.absolute() / "automatic_attacker.py"
            for i, attacker in enumerate(self.data["network_attacks"]):
                node = self.net.get(attacker["name"][0:9])
                cmd = ["python2", str(automatic_attacker_path), str(self.intermediate_yaml), str(i)]
                self.attacker_processes.append(node.popen(cmd, stderr=sys.stderr, stdout=sys.stdout))

        self.logger.debug("Launched the attackers processes.")

        self.network_event_processes = []
        if 'network_events' in self.data:
            automatic_event = Path(__file__).parent.absolute() / "automatic_event.py"
            node_name = None
<<<<<<< HEAD

=======
>>>>>>> 6371e6e6
            for i, event in enumerate(self.data['network_events']):
                target_node = event['target']
                if target_node == 'scada':
                    self.logger.debug('Network event in SCADA link')
                    node_name = self.data['scada']['switch_name']
                else:
                    for plc in self.data['plcs']:
                        if target_node == plc['name']:
                            self.logger.debug('Network event in link to ' + str(plc['name']))
                            node_name = plc['switch_name']

                node = self.net.get(node_name)
                # Network events have effect on network interfaces;
                # in addition to the node, we also need the network interface
                event_interface_name = self.get_network_event_interface_name(target_node, node_name)

                cmd = ["python2", str(automatic_event), str(self.intermediate_yaml), str(i), event_interface_name]
                self.network_event_processes.append(node.popen(cmd, stderr=sys.stderr, stdout=sys.stdout))

        self.logger.info("Launched the event processes.")
<<<<<<< HEAD
=======

>>>>>>> 6371e6e6
        automatic_plant_path = Path(__file__).parent.absolute() / "automatic_plant.py"

        cmd = ["python2", str(automatic_plant_path), str(self.intermediate_yaml)]
        self.plant_process = subprocess.Popen(cmd, stderr=sys.stderr, stdout=sys.stdout)

        self.logger.debug("Launched the plant processes.")

    def get_network_event_interface_name(self, target, source):
        for link in self.net.links:
            # example: PLC1-eth0<->s2-eth2
            link_source = str(link).split('-')[0]

            if link_source == target:
                switch_name = str(link).split('-')[2].split('>')[-1]
                interface_name = str(link).split('-')[-1]
                # todo: We are only supporting cases where a PLC has only 1 interface. ALL our cases so far, but still
                return str(switch_name + '-' + interface_name)

    def poll_processes(self):
        """Polls for all processes and finishes if one closes"""
        processes = []
        processes.extend(self.plc_processes)
        processes.extend(self.attacker_processes)
        processes.append(self.scada_process)
        processes.append(self.plant_process)
        # We wait until the simulation ends
        while True:
            for process in processes:
                if process.poll() is None:
                    pass
                else:
                    self.logger.debug("process has finished, stopping simulation...")
                    return

    @staticmethod
    def end_process(process):
        """
        End a process.

        :param process: the process to end
        """
        process.send_signal(signal.SIGINT)
        process.wait()
        if process.poll() is None:
            process.terminate()
        if process.poll() is None:
            process.kill()

    def finish(self):
        """
        Terminate the plcs, physical process, mininet, and remaining processes that
        automatic run spawned.
        """
        self.logger.info("Simulation finished.")

        self.write_mininet_links()

        if self.scada_process.poll() is None:
            try:
                self.end_process(self.scada_process)
            except Exception as msg:
                self.logger.error("Exception shutting down SCADA: " + str(msg))

        for plc_process in self.plc_processes:
            if plc_process.poll() is None:
                try:
                    self.end_process(plc_process)
                except Exception as msg:
                    self.logger.error("Exception shutting down plc: " + str(msg))

        for attacker in self.attacker_processes:
            if attacker.poll() is None:
                try:
                    self.end_process(attacker)
                except Exception as msg:
                    self.logger.error("Exception shutting down attacker: " + str(msg))

        for event in self.network_event_processes:
            if event.poll() is None:
                try:
                    self.end_process(event)
                except Exception as msg:
                    self.logger.error("Exception shutting down event: " + str(msg))

        if self.plant_process.poll() is None:
            try:
                self.end_process(self.plant_process)
            except Exception as msg:
                self.logger.error("Exception shutting down plant_process: " + str(msg))

        cmd = 'sudo pkill -f "python2 -m cpppo.server.enip"'
        subprocess.call(cmd, shell=True, stderr=sys.stderr, stdout=sys.stdout)

        self.net.stop()
        sys.exit(0)

    def write_mininet_links(self):
        """Writes mininet links file."""
        if 'batch_simulations' in self.data:
            links_path = (Path(self.data['config_path']).parent / self.data['output_path']).parent / 'configuration'
        else:
            links_path = Path(self.data['config_path']).parent / self.data['output_path'] / 'configuration'

        if not os.path.exists(str(links_path)):
            os.makedirs(str(links_path))

        with open(str(links_path / 'mininet_links.md'), 'w') as links_file:
            links_file.write("# Mininet Links")
            for link in self.net.links:
                links_file.write("\n\n" + str(link))


def is_valid_file(parser_instance, arg):
    """Verifies whether the intermediate yaml path is valid"""
    if not os.path.exists(arg):
        parser_instance.error(arg + " does not exist.")
    else:
        return arg


if __name__ == "__main__":
    parser = argparse.ArgumentParser(description='Run experiment from intermediate yaml file')
    parser.add_argument(dest="intermediate_yaml",
                        help="intermediate yaml file", metavar="FILE",
                        type=lambda x: is_valid_file(parser, x))

    args = parser.parse_args()

    general_cps = GeneralCPS(intermediate_yaml=Path(args.intermediate_yaml))<|MERGE_RESOLUTION|>--- conflicted
+++ resolved
@@ -122,10 +122,6 @@
         if 'network_events' in self.data:
             automatic_event = Path(__file__).parent.absolute() / "automatic_event.py"
             node_name = None
-<<<<<<< HEAD
-
-=======
->>>>>>> 6371e6e6
             for i, event in enumerate(self.data['network_events']):
                 target_node = event['target']
                 if target_node == 'scada':
@@ -146,10 +142,6 @@
                 self.network_event_processes.append(node.popen(cmd, stderr=sys.stderr, stdout=sys.stdout))
 
         self.logger.info("Launched the event processes.")
-<<<<<<< HEAD
-=======
-
->>>>>>> 6371e6e6
         automatic_plant_path = Path(__file__).parent.absolute() / "automatic_plant.py"
 
         cmd = ["python2", str(automatic_plant_path), str(self.intermediate_yaml)]
