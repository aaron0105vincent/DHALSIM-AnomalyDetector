--- conflicted
+++ resolved
@@ -135,13 +135,8 @@
         self.logger.info("Simulation finished.")
         try:
             self.end_process(self.scada_process)
-<<<<<<< HEAD
         except:
             pass
-=======
-        except Exception as msg:
-            self.logger.error("Exception shutting down SCADA: " + str(msg))
->>>>>>> 4ed0345f
 
         for plc_process in self.plc_processes:
             try:
