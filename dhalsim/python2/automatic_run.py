--- conflicted
+++ resolved
@@ -11,6 +11,7 @@
 from mininet.net import Mininet
 from mininet.cli import CLI
 from mininet.link import TCLink
+
 from py2_logger import get_logger
 from topo.simple_topo import SimpleTopo
 from topo.complex_topo import ComplexTopo
@@ -93,23 +94,17 @@
             automatic_plc_path = Path(__file__).parent.absolute() / "automatic_plc.py"
             for i, plc in enumerate(self.data["plcs"]):
                 node = self.net.get(plc["name"])
-
-<<<<<<< HEAD
                 cmd = ["python2", str(automatic_plc_path), str(self.intermediate_yaml), str(i)]
                 self.plc_processes.append(node.popen(cmd, stderr=sys.stderr, stdout=sys.stdout))
-=======
-        automatic_plc_path = Path(__file__).parent.absolute() / "automatic_plc.py"
-        for i, plc in enumerate(self.data["plcs"]):
-            node = self.net.get(plc["name"])
-            cmd = ["python2", str(automatic_plc_path), str(self.intermediate_yaml), str(i)]
-            self.plc_processes.append(node.popen(cmd, stderr=sys.stderr, stdout=sys.stdout))
->>>>>>> 6b33d45f
+
+        self.logger.info("Launched the PLCs processes.")
 
         automatic_scada_path = Path(__file__).parent.absolute() / "automatic_scada.py"
         scada_cmd = ["python2", str(automatic_scada_path), str(self.intermediate_yaml)]
         self.scada_process = self.net.get('scada').popen(scada_cmd, stderr=sys.stderr, stdout=sys.stdout)
 
-<<<<<<< HEAD
+        self.logger.info("Launched the SCADA process.")
+
         if "network_attacks" in self.data:
             automatic_attacker_path = Path(__file__).parent.absolute() / "automatic_attacker.py"
             for i, attacker in enumerate(self.data["network_attacks"]):
@@ -118,10 +113,7 @@
                 cmd = ["python2", str(automatic_attacker_path), str(self.intermediate_yaml), str(i)]
                 self.plc_processes.append(node.popen(cmd, stderr=sys.stderr, stdout=sys.stdout))
 
-        print("[*] Launched the PLCs, SCADA and attacker processes")
-=======
-        self.logger.info("Launched the PLCs and SCADA processes.")
->>>>>>> 6b33d45f
+        self.logger.info("Launched the attackers processes.")
 
         automatic_plant_path = Path(__file__).parent.absolute() / "automatic_plant.py"
 
@@ -156,14 +148,8 @@
         self.logger.info("Simulation finished.")
         try:
             self.end_process(self.scada_process)
-<<<<<<< HEAD
         except Exception as msg:
-            print("exception shutting down scada")
-            print(msg)
-=======
-        except Exception, msg:
             self.logger.error("Exception shutting down SCADA: " + str(msg))
->>>>>>> 6b33d45f
 
         for plc_process in self.plc_processes:
             try:
