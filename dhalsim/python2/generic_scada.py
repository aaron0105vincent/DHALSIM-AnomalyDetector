--- conflicted
+++ resolved
@@ -71,14 +71,8 @@
         with intermediate_yaml_path.open() as yaml_file:
             self.intermediate_yaml = yaml.load(yaml_file, Loader=yaml.FullLoader)
 
-<<<<<<< HEAD
         # Initialize connection to the database
         self.initialize_db()
-=======
-        # Cnnection to the database
-        self.conn = sqlite3.connect(self.intermediate_yaml["db_path"])
-        self.cur = self.conn.cursor()
->>>>>>> f399582a
 
         self.output_path = Path(self.intermediate_yaml["output_path"]) / "scada_values.csv"
 
@@ -214,10 +208,7 @@
         The main loop of a PLC. In here all the controls will be applied.
 
         :param sleep:  (Default value = 0.5) Not used
-<<<<<<< HEAD
         :param test_break:  (Default value = False) used for unit testing, breaks the loop after one iteration
-=======
->>>>>>> f399582a
         """
         print('DEBUG: SCADA enters main_loop')
         while True:
