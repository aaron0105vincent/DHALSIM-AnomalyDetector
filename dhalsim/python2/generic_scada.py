import argparse
import csv
import os.path
import sqlite3
import signal
import sys
import time
from pathlib import Path

import yaml
from minicps.devices import SCADAServer


class Error(Exception):
    """Base class for exceptions in this module."""


class TagDoesNotExist(Error):
    """Raised when tag you are looking for does not exist"""


class InvalidControlValue(Error):
    """Raised when tag you are looking for does not exist"""


def generate_real_tags(plcs):
    """
<<<<<<< HEAD
    Generates real tags with all tanks, pumps, and values.
=======
    Generates real tags with all sensors and actuators attached to pls in the network
>>>>>>> cec8cc3e

    :param plcs: list of plcs
    """
    real_tags = []

    for plc in plcs:
        if 'sensors' not in plc:
            plc['sensors'] = list()

        if 'actuators' not in plc:
            plc['actuators'] = list()

        for sensor in plc['sensors']:
            if sensor != "":
                real_tags.append((sensor, 1, 'REAL'))
        for actuator in plc['actuators']:
            if actuator != "":
                real_tags.append((actuator, 1, 'REAL'))

    return tuple(real_tags)


def generate_tags(taggable):
    """
    Generates tags from a list of taggable entities (sensor or actuator).

    :param taggable: a list of strings containing names of things like tanks, pumps, and valves
    """
    tags = []

    if taggable:
        for tag in taggable:
            if tag and tag != "":
                tags.append((tag, 1))

    return tags


class GenericScada(SCADAServer):
    """
    This class represents a scada. This scada knows what plcs it is collecting data from by reading the
    yaml file at intermediate_yaml_path and looking at the plcs.
    """
    def __init__(self, intermediate_yaml_path):
        with intermediate_yaml_path.open() as yaml_file:
            self.intermediate_yaml = yaml.load(yaml_file, Loader=yaml.FullLoader)

        # Initialize connection to the database
        self.initialize_db()

        self.output_path = Path(self.intermediate_yaml["output_path"]) / "scada_values.csv"

        self.output_path.touch(exist_ok=True)

        # Create state from db values
        state = {
            'name': "plant",
            'path': self.intermediate_yaml['db_path']
        }

        # Create server, real tags are generated
        scada_server = {
            'address': self.intermediate_yaml['scada']['local_ip'],
            'tags': generate_real_tags(self.intermediate_yaml['plcs'])
        }

        # Create protocol
        scada_protocol = {
            'name': 'enip',
            'mode': 1,
            'server': scada_server
        }

        self.plc_data = self.generate_plcs()
        self.saved_values = [[]]

        for PLC in self.intermediate_yaml['plcs']:
            if 'sensors' not in PLC:
                PLC['sensors'] = list()

            if 'actuators' not in PLC:
                PLC['actuators'] = list()
            self.saved_values[0].extend(PLC['sensors'])
            self.saved_values[0].extend(PLC['actuators'])

        # print "-----------DEBUG SCADA INIT-----------"
        # print "state = " + str(state)
        # print "scada_protocol = " + str(scada_protocol)
        # print "plc_data = " + str(self.plc_data)
        # print "output_format = " + str(self.saved_values)
        # print "-----------DEBUG SCADA INIT-----------"

        self.do_super_construction(scada_protocol, state)

    def do_super_construction(self, scada_protocol, state):
        """
        Function that performs the super constructor call to SCADAServer
        Introduced to better facilitate testing
        """
        super(GenericScada, self).__init__(name='scada', state=state, protocol=scada_protocol)

    def initialize_db(self):
        """
        Function that initializes PLC connection to the database
        Introduced to better facilitate testing
        """
        self.conn = sqlite3.connect(self.intermediate_yaml["db_path"])
        self.cur = self.conn.cursor()

    def pre_loop(self, sleep=0.5):
        """
        The pre loop of a SCADA. In which setup actions are started.

        :param sleep:  (Default value = 0.5) The time to sleep after setting everything up
        """
        print('DEBUG: SCADA enters pre_loop')

        signal.signal(signal.SIGINT, self.sigint_handler)
        signal.signal(signal.SIGTERM, self.sigint_handler)

        time.sleep(sleep)

    def get_sync(self):
        """
        Get the sync flag of this plc.

        :return: False if physical process wants the plc to do a iteration, True if not.
        """
        self.cur.execute("SELECT flag FROM sync WHERE name IS 'scada'")
        flag = bool(self.cur.fetchone()[0])
        return flag

    def set_sync(self, flag):
        """
        Set this plcs sync flag in the sync table. When this is 1, the physical process
        knows this plc finished the requested iteration.

        :param flag: True for sync to 1, false for sync to 0
        """
        self.cur.execute("UPDATE sync SET flag=? WHERE name IS 'scada'",
                         (int(flag),))
        self.conn.commit()

    def sigint_handler(self, sig, frame):
        """
        Shutdown protocol for the scada, writes the output before exiting.
        """
        print 'DEBUG SCADA shutdown'
        self.write_output()
        sys.exit(0)

    def write_output(self):
        """
        Writes the csv output of the scada
        """
        with self.output_path.open(mode='wb') as output:
            writer = csv.writer(output)
            writer.writerows(self.saved_values)

    def generate_plcs(self):
        """
        Generates a list of tuples, the first part being the ip of a PLC,
        and the second  being a list of tags attached to that PLC.
        """
        plcs = []

        for PLC in self.intermediate_yaml['plcs']:
            if 'sensors' not in PLC:
                PLC['sensors'] = list()

            if 'actuators' not in PLC:
                PLC['actuators'] = list()

            tags = []

            tags.extend(generate_tags(PLC['sensors']))
            tags.extend(generate_tags(PLC['actuators']))

            plcs.append((PLC['public_ip'], tags))

        return plcs

    def main_loop(self, sleep=0.5, test_break=False):
        """
        The main loop of a PLC. In here all the controls will be applied.

        :param sleep:  (Default value = 0.5) Not used
        :param test_break:  (Default value = False) used for unit testing, breaks the loop after one iteration
        """
        print('DEBUG: SCADA enters main_loop')
        while True:
            while self.get_sync():
                time.sleep(0.01)

            try:
                results = []
                for plc_datum in self.plc_data:
                    plc_value = self.receive_multiple(plc_datum[1], plc_datum[0])
                    # print "plc_value received by scada from ip: " + str(plc_datum[0]) + " is " + str(plc_value)
                    results.extend(plc_value)
                self.saved_values.append(results)
            except Exception, msg:
                print(msg)
                continue

            self.set_sync(1)

            if test_break:
                break


def is_valid_file(parser_instance, arg):
    """
    Verifies whether the intermediate yaml path is valid.

    :param parser_instance: instance of argparser
    :param arg: the path to check
    """
    if not os.path.exists(arg):
        parser_instance.error(arg + " does not exist")
    else:
        return arg


if __name__ == "__main__":
    parser = argparse.ArgumentParser(description='Start everything for a scada')
    parser.add_argument(dest="intermediate_yaml",
                        help="intermediate yaml file", metavar="FILE",
                        type=lambda x: is_valid_file(parser, x))

    args = parser.parse_args()

    plc = GenericScada(intermediate_yaml_path=Path(args.intermediate_yaml))<|MERGE_RESOLUTION|>--- conflicted
+++ resolved
@@ -25,11 +25,7 @@
 
 def generate_real_tags(plcs):
     """
-<<<<<<< HEAD
-    Generates real tags with all tanks, pumps, and values.
-=======
-    Generates real tags with all sensors and actuators attached to pls in the network
->>>>>>> cec8cc3e
+    Generates real tags with all sensors and actuators attached to pls in the network.
 
     :param plcs: list of plcs
     """
@@ -54,7 +50,7 @@
 
 def generate_tags(taggable):
     """
-    Generates tags from a list of taggable entities (sensor or actuator).
+    Generates tags from a list of taggable entities (sensor or actuator)
 
     :param taggable: a list of strings containing names of things like tanks, pumps, and valves
     """
