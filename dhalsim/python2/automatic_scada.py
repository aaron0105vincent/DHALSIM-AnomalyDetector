--- conflicted
+++ resolved
@@ -5,12 +5,9 @@
 import sys
 from pathlib import Path
 
-<<<<<<< HEAD
+from py2_logger import get_logger
+
 from automatic_node import NodeControl
-=======
-import yaml
-from py2_logger import get_logger
->>>>>>> 6b33d45f
 
 
 class ScadaControl(NodeControl):
@@ -31,7 +28,7 @@
         """
         This function stops the tcp dump and the plc process.
         """
-        self.logger.debug("Stopping TCP dump process on SCADA.")
+        self.logger.debug("Stopping tcpdump process on SCADA.")
 
         self.process_tcp_dump.send_signal(signal.SIGINT)
         self.process_tcp_dump.wait()
