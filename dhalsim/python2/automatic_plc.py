--- conflicted
+++ resolved
@@ -1,12 +1,11 @@
 import argparse
-import logging
 import os
 import signal
 import subprocess
 import sys
 from pathlib import Path
+
 from py2_logger import get_logger
-
 from automatic_node import NodeControl
 
 
@@ -18,16 +17,9 @@
     def __init__(self, intermediate_yaml, plc_index):
         super(PlcControl, self).__init__(intermediate_yaml)
 
-        self.plc_index = plc_index
-<<<<<<< HEAD
-=======
-
-        with self.intermediate_yaml.open(mode='r') as file:
-            self.data = yaml.safe_load(file)
-
         self.logger = get_logger(self.data['log_level'])
 
->>>>>>> 6b33d45f
+        self.plc_index = plc_index
         self.output_path = Path(self.data["output_path"])
         self.process_tcp_dump = None
         self.plc_process = None
@@ -37,13 +29,8 @@
         """
         This function stops the tcp dump and the plc process.
         """
-<<<<<<< HEAD
-        print("Stopping tcpdump process on PLC...")
-=======
-        self.logger.debug("Stopping TCP dump process on PLC.")
-        # self.process_tcp_dump.kill()
+        self.logger.debug("Stopping tcpdump process on PLC.")
 
->>>>>>> 6b33d45f
         self.process_tcp_dump.send_signal(signal.SIGINT)
         self.process_tcp_dump.wait()
         if self.process_tcp_dump.poll() is None:
