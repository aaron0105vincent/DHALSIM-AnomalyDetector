import yaml

from mininet.topo import Topo
from mininet.node import Node
from mininet.net import Mininet


class Error(Exception):
    """Base class for exceptions in this module."""


class NoSuchPlc(Error):
    """Raised when an attack targets a PLC that does not exist"""


class LinuxRouter(Node):
    """
    A node with IP forwarding enabled
    """

    def config(self, **params):
        super(LinuxRouter, self).config(**params)
        # Enable forwarding on the router
        self.cmd('sysctl net.ipv4.ip_forward=1')

    def terminate(self):
        self.cmd('sysctl net.ipv4.ip_forward=0')


class SimpleTopo(Topo):
    """
    This class represents a simple topology. A simple topology is a network topology where every
    PLC is on the same LAN.

    This class will generate ip addresses, mac addresses etc. and write them back to the
    intermediate yaml file. Then, it will use that file to create all the routers, switches
    and nodes. After that, iptables rules and routes will be setup.

    :param intermediate_yaml_path: The path to the intermediate yaml file. Here will also be writen to.
    :type intermediate_yaml_path: Path
    """

    def __init__(self, intermediate_yaml_path):
        # Set variables
        self.router_ip = "192.168.1.254"
        self.supervisor_ip = "192.168.2.254"
        self.router = 'r0'
        self.plc_switch = 's1'
        self.scada_switch = 's2'

        # Load the data from the YAML file
        self.intermediate_yaml_path = intermediate_yaml_path
        with self.intermediate_yaml_path.open(mode='r') as intermediate_yaml:
            self.data = yaml.safe_load(intermediate_yaml)

        # Generate PLC data and write back to file (mac addresses, ip addresses, interface names, ...)
        self.generate_data(self.data)

        with self.intermediate_yaml_path.open(mode='w') as intermediate_yaml:
            yaml.safe_dump(self.data, intermediate_yaml)

        # Initialize mininet topology
        Topo.__init__(self)

    def generate_data(self, data):
        """
        Generate all the ips, interfaces, etc. from every plc and the scada.
        These are then applied when building the topo

        :param data: the dict resulting from a dump of the intermediate yaml
        """
        index = 1
        if 'plcs' in self.data.keys():
            for plc in data["plcs"]:
                plc_ip = "192.168.1." + str(index)
                plc_mac = Mininet.randMac()
                plc_int = plc['name'] + "-eth0"

                # Store the data in self.data
                plc['local_ip'] = plc_ip
                plc['public_ip'] = plc_ip
                plc['mac'] = plc_mac
                plc['interface'] = plc_int
                plc['gateway'] = self.router_ip
                plc['switch_name'] = self.plc_switch
                plc['gateway_name'] = self.router
                plc['gateway_ip'] = self.router_ip
                index += 1

        # Generate scada data
        data['scada'] = {}
        data['scada']['name'] = "scada"
        data['scada']['local_ip'] = "192.168.2.1"
        data['scada']['public_ip'] = "192.168.2.1"
        data['scada']['interface'] = "scada-eth0"
        data['scada']['switch_name'] = self.scada_switch
        data['scada']['gateway_name'] = self.router
        data['scada']['gateway_ip'] = self.supervisor_ip

        if 'network_attacks' in self.data.keys():
            for attack in data['network_attacks']:
                target = next((plc for plc in data['plcs'] if plc['name'] == attack['target']), None)
                if attack['target'] == 'scada':
                    target = data['scada']
                if not target:
                    raise NoSuchPlc("The target plc {name} does not exist".format(name=attack['target']))
                if attack['target'] == 'scada':
                    attack['local_ip'] = "192.168.2." + str(index)
                else:
                    attack['local_ip'] = "192.168.1." + str(index)
                attack['public_ip'] = attack['local_ip']
                attack['mac'] = Mininet.randMac()
                attack['interface'] = attack['name'] + "-eth0"
                attack['gateway_name'] = target['gateway_name']
                attack['switch_name'] = target['switch_name']
                attack['gateway_ip'] = target['gateway_ip']
                index += 1

    def build(self):
        """
        Build the topology. This make nodes for every router, switch, plc and scada
        and add links to connect them.
        """
        # -- FIELD NETWORK -- #
        router_ip = self.router_ip + "/24"
        # Add a router to the network
        router = self.addNode('r0', cls=LinuxRouter, ip=router_ip)
        # Add a switch to the network
        switch = self.addSwitch('s1')
        self.addLink(switch, router, intfName2='r0-eth1', params2={'ip': router_ip})

        gateway = 'via ' + router_ip

        if 'plcs' in self.data.keys():
            # Add PLCs to the mininet network
            for idx, plc in enumerate(self.data['plcs']):
                plc_node = self.addHost(
                    plc['name'],
                    mac=plc['mac'],
                    ip=plc['local_ip'] + "/24",
                    defaultRoute=gateway)
                self.add_node_switch_link(plc_node, switch, plc)

        # -- SUPERVISOR NETWORK -- #
        supervisor_ip = self.supervisor_ip + "/24"
        # Add a switch for the supervisor network
        supervisor_switch = self.addSwitch("s2")
        # Link the router and the supervisor switch
        self.addLink(supervisor_switch, router, intfName2='r0-eth2', params2={'ip': supervisor_ip})
        # Create a supervisor gateway
        supervisor_gateway = "via " + supervisor_ip
        # Add a scada to the network
        scada = self.addHost('scada', ip=self.data['scada']['local_ip'] + "/24", defaultRoute=supervisor_gateway)
        # Add a link between the switch and the scada
        self.add_node_switch_link(scada, supervisor_switch, self.data['scada'])

<<<<<<< HEAD
        # -- ATACKERS -- #
        if 'network_attacks' in self.data.keys():
            # Add attackers to the mininet network
            for attack in self.data['network_attacks']:
                attacker = self.addHost(
                    attack['name'],
                    mac=attack['mac'],
                    ip=attack['local_ip'] + "/24",
                    defaultRoute='via ' + attack['gateway_ip'] + '/24')
                self.addLink(attacker, attack["switch_name"], intfName=attack['interface'])

        # -- PLANT -- #
        self.addHost('plant')

=======
>>>>>>> 1b44a55d
    def add_node_switch_link(self, node, switch, yaml_node_data):
        """
        This function adds the link between the node and its switch,
        and configures network losses/delays as nececarry

        :param switch: The switch to link
        :param node: The node to link
        :param yaml_node_data: The yaml data for the given node
        """
        # TODO: figure out which of these parameters are necessary
        link_params = dict(bw=1000, delay="0ms", loss=0, max_queue_size=1000, use_htb=True)
        # If delays enabled
        if 'network_delay_data' in self.data:
            # If delay value for this node defined
            if self.data['network_delay_values'][yaml_node_data['name']]:
                link_params['delay'] = self.data['network_delay_values'][yaml_node_data['name']]
        # If losses enabled
        if 'network_loss_data' in self.data:
            # If loss value for this node defined
            if self.data['network_loss_values'][yaml_node_data['name']]:
                link_params['loss'] = self.data['network_loss_values'][yaml_node_data['name']]
        # Add link with network parameters
        self.addLink(node, switch, intfName=yaml_node_data['interface'], **link_params)

    def setup_network(self, net):
        """
        Here all the rules are applied to make the routers function like routers

        :param net: The initiated net to setup.
        :type net: Mininet
        """
        # Enable forwarding on router r0
        net.get('r0').cmd('sysctl net.ipv4.ip_forward=1')

        # Set the default gateway of the PLCs
        if 'plcs' in self.data.keys():
            for plc in self.data['plcs']:
                net.get(plc['name']).cmd('route add default gw {ip}'.format(ip=plc['gateway']))

        # Set the default gateway of the SCADA
        net.get('scada').cmd('route add default gw ' + self.supervisor_ip)

        # Set default gateway for the attackers
        if 'network_attacks' in self.data.keys():
            for attack in self.data['network_attacks']:
                net.get(attack['name']).cmd('route add default gw {ip}'.format(ip=attack['gateway_ip']))

        # Set interface ip on router for scada
        net.get('r0').cmd('ifconfig r0-eth2 {ip}'.format(ip=self.supervisor_ip))
        net.get('r0').waitOutput()<|MERGE_RESOLUTION|>--- conflicted
+++ resolved
@@ -154,7 +154,6 @@
         # Add a link between the switch and the scada
         self.add_node_switch_link(scada, supervisor_switch, self.data['scada'])
 
-<<<<<<< HEAD
         # -- ATACKERS -- #
         if 'network_attacks' in self.data.keys():
             # Add attackers to the mininet network
@@ -166,11 +165,6 @@
                     defaultRoute='via ' + attack['gateway_ip'] + '/24')
                 self.addLink(attacker, attack["switch_name"], intfName=attack['interface'])
 
-        # -- PLANT -- #
-        self.addHost('plant')
-
-=======
->>>>>>> 1b44a55d
     def add_node_switch_link(self, node, switch, yaml_node_data):
         """
         This function adds the link between the node and its switch,
