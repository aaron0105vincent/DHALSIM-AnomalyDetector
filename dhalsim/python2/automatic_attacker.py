--- conflicted
+++ resolved
@@ -77,11 +77,8 @@
             generic_plc_path = Path(__file__).parent.parent.absolute() / "network_attacks" / "simple_stale_attack.py"
         elif self.this_attacker_data['type'] == 'simple_dos':
             generic_plc_path = Path(__file__).parent.parent.absolute() / "network_attacks" / "simple_dos_attack.py"
-<<<<<<< HEAD
-=======
         elif self.this_attacker_data['type'] == 'concealment_mitm':
             generic_plc_path = Path(__file__).parent.parent.absolute() / "network_attacks" / "concealment_mitm.py"
->>>>>>> 6371e6e6
         else:
             raise NoSuchAttack("Attack {attack} does not exists.".format(attack=self.this_attacker_data['type']))
 
