#import epynet
import pandas as pd
import datetime
#from tqdm import tqdm
from time import sleep
from . import epynetUtils
from .epynet import Network

# TODO: remove global variables
actuators_update_dict = {}
# step_count = 0


class WaterDistributionNetwork(Network):
    """Class of the network inherited from Epynet.Network"""
    def __init__(self, inpfile: str):
        super().__init__(inputfile=inpfile)
        self.df_nodes_report = None
        self.df_links_report = None
        self.times = []
        # Interactive flag can be set in run() or in init_simulation() if you want to build manually the step-by-step
        self.interactive = False
        self.network_state = pd.Series()

    def set_time_params(self, duration=None, hydraulic_step=None, pattern_step=None, report_step=None, start_time=None,
                        rule_step=None):
        """
        Set the time parameters before the simulation (unit: seconds)
        :param duration: EN_DURATION
        :param hydraulic_step: EN_HYDSTEP
        :param pattern_step: EN_PATTERNSTEP
        :param report_step: EN_REPORTSTEP
        :param start_time: EN_STARTTIME
        :param rule_step: EN_RULESTEP
        """
        if duration is not None:
            self.ep.ENsettimeparam(epynetUtils.get_time_param_code('EN_DURATION'), duration)
        if hydraulic_step is not None:
            self.ep.ENsettimeparam(epynetUtils.get_time_param_code('EN_HYDSTEP'), hydraulic_step)
        if pattern_step is not None:
            self.ep.ENsettimeparam(epynetUtils.get_time_param_code('EN_PATTERNSTEP'), pattern_step)
        if report_step is not None:
            self.ep.ENsettimeparam(epynetUtils.get_time_param_code('EN_REPORTSTEP'), report_step)
        if start_time is not None:
            self.ep.ENsettimeparam(epynetUtils.get_time_param_code('EN_STARTTIME'), start_time)
        if rule_step is not None:
            self.ep.ENsettimeparam(epynetUtils.get_time_param_code('EN_RULESTEP'), rule_step)

    def set_demand_pattern(self, uid: str, values=None, junctions=None):
        """
        Set a base-demand pattern for junctions if exists, otherwise it creates and set a new pattern
        :param uid: pattern id
        :param values: list of multipliers, None if already existing
        :param junctions: list of junctions to which we want to set the pattern
        """
        if values is None:
            if uid not in self.patterns.uid:
                raise KeyError("Chosen pattern id doesn't exist")
        else:
            if uid in self.patterns.uid:
                self.patterns[uid].values = values
            else:
                self.add_pattern(uid, values)
        if junctions:
            for junc in junctions:
                junc.pattern = uid

    def demand_model_summary(self):
        """
        Print information related to the current demand model
        """
        dm_type, pmin, preq, pexp = self.ep.ENgetdemandmodel()
        if dm_type == 0:
            print("Running a demand driven analysis...")
        else:
            print("Running a pressure driven analysis...")
            print("-> Minimum pressure: {:.2f}".format(pmin))
            print("-> Required pressure: {:.2f}".format(preq))
            print("-> Exponential pressure: {:.2f}".format(pexp))

    def run(self, interactive=False, status_dict=None):
        """
        Run method wrapper to set the interactivity option (and others in the future related to RL)
        :param interactive: to update the actuators with own values
        :param status_dict: dictionary with predefined updates (just to test, it will be removed)
        TODO: remove status_dict
        """
        global actuators_update_dict
        if status_dict and interactive:
            actuators_update_dict = status_dict
            self.interactive = interactive
        else:
            self.interactive = False
        self.__run()

    def __run(self):
        """
        Step by step simulation: the idea is to put inside this function the online RL algorithm
        """
        self.init_simulation(interactive=self.interactive)
        curr_time = 0
        timestep = 1

        while timestep > 0:
            timestep, state = self.simulate_step(curr_time=curr_time, actuators_status=actuators_update_dict)
            curr_time += timestep
            sleep(0.01)

        self.ep.ENcloseH()
        self.solved = True
        self.create_df_reports()

    def init_simulation(self, interactive=False):
        """
         Initialize the network simulation
        """
        self.interactive = interactive
        self.reset()
        self.times = []
        self.ep.ENopenH()
        self.ep.ENinitH(flag=11)

    def simulate_step(self, curr_time, actuators_status=None):
        """
        Simulation of one step from the given time
        :param actuators_status: dictionary with status update for actuators
        :param curr_time: current simulation time
        :return: time until the next event, if 0 the simulation is going to end
        """

<<<<<<< HEAD
        # update the status of actuators after the first step
        # TODO: DHALSIM works with the status update here
=======
>>>>>>> 6371e6e6
        if actuators_status and self.interactive:
                self.update_actuators_status(actuators_status)

        self.ep.ENrunH()
        timestep = self.ep.ENnextH()

        # append new values to reports
        self.times.append(curr_time)
        self.load_attributes(curr_time)

        return timestep, self.get_network_state()

    def update_actuators_status(self, new_status):
        """
        Set actuators (pumps and valves) status to a new current state
        :param new_status: will be used in future with RL
        TODO: update with new_status and remove step_count
        """
        # global step_count
        for uid in new_status.keys():
            # self.links[uid].status = new_status[uid][step_count % 2]
            self.links[uid].status = new_status[uid]
        # step_count += 1

    def get_network_state(self):
        """
        Retrieve the current values of the network in the form a pandas series of dictionaries.
        The collected values are referred to:
            - tanks: {pressure}
            - junctions: {pressure}
            - pumps: {status, flow}
            - valves: {status, flow}
        :return: the series with the above enlisted values
        """
        network_state = pd.Series()
        for uid in self.tanks.results.index.append(self.junctions.results.index):
            nodes_dict = {key: self.nodes[uid].results[key][-1] for key in ['pressure']}
            network_state[uid] = nodes_dict

        if self.valves:
            for uid in self.pumps.results.index.append(self.valves.results.index):
                links_dict = {key: self.links[uid].results[key][-1] for key in ['status', 'flow']}
                network_state[uid] = links_dict
        else:
            for uid in self.pumps.results.index:
                links_dict = {key: self.pumps[uid].results[key][-1] for key in ['status', 'flow']}
                network_state[uid] = links_dict
        return network_state

    def create_df_reports(self):
        """
        Create nodes and links report dataframes - 3 level dataframe
        How to access: df['node', 'id', 'property'] -> column
        TODO: create a unique 4 level dataframe with 0 level distinguishing between node and link
        """
        if self.df_nodes_report is not None:
            del self.df_nodes_report
        if self.df_links_report is not None:
            del self.df_links_report

        tanks_ids = [uid for uid in self.tanks.uid]
        junctions_ids = [uid for uid in self.junctions.uid]
        tanks_iterables = [['tanks'], tanks_ids, ['head', 'pressure']]
        junct_iterables = [['junctions'], junctions_ids, ['head', 'pressure', 'basedemand', 'actual_demand', 'demand_deficit']]
        tanks_indices = pd.MultiIndex.from_product(iterables=tanks_iterables, names=["node", "id", "properties"])
        junctions_indices = pd.MultiIndex.from_product(iterables=junct_iterables, names=["node", "id", "properties"])

        # We use timestamp as index for both nodes and links dataframes
        times = [datetime.timedelta(seconds=time) for time in self.times]

        # Nodes dataframes creation
        df_tanks = pd.DataFrame(columns=tanks_indices, index=times)
        df_junctions = pd.DataFrame(columns=junctions_indices, index=times)

        # Dataframe filling
        for i, j in zip(df_tanks.columns.get_level_values(1), df_tanks.columns.get_level_values(2)):
            df_tanks['tanks', i, j] = self.tanks.results[i][j]
        for i, j in zip(df_junctions.columns.get_level_values(1), df_junctions.columns.get_level_values(2)):
            df_junctions['junctions', i, j] = self.junctions.results[i][j]

        self.df_nodes_report = pd.concat([df_tanks, df_junctions], axis=1)

        # We can assume that there is always at least one pump in each network, since would be pointless to study a wds
        # without this kind of links.
        pumps_ids = [uid for uid in self.pumps.uid]
        pumps_iterables = [['pumps'], pumps_ids, ['flow', 'energy', 'status']]
        pumps_indices = pd.MultiIndex.from_product(iterables=pumps_iterables, names=["link", "id", "properties"])
        df_pumps = pd.DataFrame(columns=pumps_indices, index=times)

        # Pump dataframe filling and columns renaming
        for i, j in zip(df_pumps.columns.get_level_values(1), df_pumps.columns.get_level_values(2)):
            df_pumps['pumps', i, j] = self.pumps.results[i][j]

        self.df_links_report = df_pumps

        # We cannot do the same assumption for valves, as we can see in "anytown" network
        if self.valves:
            valves_ids = [uid for uid in self.valves.uid]
            valves_iterables = [['valves'], valves_ids, ['velocity', 'flow', 'status']]
            valves_indices = pd.MultiIndex.from_product(iterables=valves_iterables, names=["link", "id", "properties"])

            df_valves = pd.DataFrame(columns=valves_indices, index=times)

            # Valves dataframe filling and columns renaming
            for i, j in zip(df_valves.columns.get_level_values(1), df_valves.columns.get_level_values(2)):
                df_valves['valves', i, j] = self.valves.results[i][j]

            self.df_links_report = pd.concat([df_pumps, df_valves], axis=1)





<|MERGE_RESOLUTION|>--- conflicted
+++ resolved
@@ -127,12 +127,6 @@
         :param curr_time: current simulation time
         :return: time until the next event, if 0 the simulation is going to end
         """
-
-<<<<<<< HEAD
-        # update the status of actuators after the first step
-        # TODO: DHALSIM works with the status update here
-=======
->>>>>>> 6371e6e6
         if actuators_status and self.interactive:
                 self.update_actuators_status(actuators_status)
 
