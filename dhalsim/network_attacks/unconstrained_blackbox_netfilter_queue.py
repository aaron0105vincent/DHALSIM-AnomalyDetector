--- conflicted
+++ resolved
@@ -187,11 +187,7 @@
             # We store the value, this df is an input for the concealment ML model
             self.received_scada_tags_df[session['tag']].iloc[self.received_window_size] = translate_payload_to_float(ip_payload[Raw].load)
             #self.logger.debug('Received tag ' + str(session['tag']) + ' with value: ' +
-<<<<<<< HEAD
-            #                  str(self.received_scada_tags_df[session['tag']].iloc[-1]))
-=======
             #str(self.received_scada_tags_df[session['tag']].iloc[-1]))
->>>>>>> 90f36602
             self.missing_scada_tags.remove(session['tag'])
             #self.logger.debug('Missing tags len after removing: ' + str(len(self.missing_scada_tags)))
 
