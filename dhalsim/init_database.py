--- conflicted
+++ resolved
@@ -68,20 +68,10 @@
 
     def print(self):
         with sqlite3.connect(self.db_path) as conn:
-<<<<<<< HEAD
-            cur = conn.cursor()
-            cur.execute("SELECT * FROM plant;")
-            self.logger.debug(cur.fetchall())
-            cur.execute("SELECT * FROM master_time;")
-            self.logger.debug(cur.fetchall())
-            cur.execute("SELECT * FROM sync;")
-            self.logger.debug(cur.fetchall())
+            self.logger.debug(pd.read_sql_query("SELECT * FROM plant;", conn))
+            self.logger.debug(pd.read_sql_query("SELECT * FROM master_time;", conn))
+            self.logger.debug(pd.read_sql_query("SELECT * FROM sync;", conn))
 
-=======
-            print(pd.read_sql_query("SELECT * FROM plant;", conn))
-            print(pd.read_sql_query("SELECT * FROM master_time;", conn))
-            print(pd.read_sql_query("SELECT * FROM sync;", conn))
->>>>>>> c8b8c576
 
 def is_valid_file(file_parser, arg):
     if not os.path.exists(arg):
