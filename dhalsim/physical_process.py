import argparse
import csv
import os
import signal
<<<<<<< HEAD
=======
from decimal import Decimal

import wntr
import wntr.network.controls as controls
>>>>>>> 365749e3
import sqlite3
import sys
import time
from datetime import datetime, timedelta
from pathlib import Path

import wntr
import wntr.network.controls as controls
import yaml


class PhysicalPlant:

    def __init__(self, intermediate_yaml):
        signal.signal(signal.SIGINT, self.interrupt)
        signal.signal(signal.SIGTERM, self.interrupt)

        self.intermediate_yaml = intermediate_yaml

        with self.intermediate_yaml.open(mode='r') as file:
            self.data = yaml.safe_load(file)

        try:
            self.ground_truth_path = Path(self.data["output_path"]) / "ground_truth.csv"

            self.ground_truth_path.touch(exist_ok=True)

            # connection to the database
            self.conn = sqlite3.connect(self.data["db_path"])
            self.c = self.conn.cursor()

            # Create the network
            self.wn = wntr.network.WaterNetworkModel(self.data['inp_file'])

            self.node_list = list(self.wn.node_name_list)
            self.link_list = list(self.wn.link_name_list)

            self.tank_list = self.get_node_list_by_type(self.node_list, 'Tank')
            self.junction_list = self.get_node_list_by_type(self.node_list, 'Junction')
            self.pump_list = self.get_link_list_by_type(self.link_list, 'Pump')
            self.valve_list = self.get_link_list_by_type(self.link_list, 'Valve')

            list_header = ["Timestamps"]

            list_header.extend(self.create_node_header(self.tank_list))
            list_header.extend(self.create_node_header(self.junction_list))
            list_header.extend(self.create_link_header(self.pump_list))
            list_header.extend(self.create_link_header(self.valve_list))

            self.results_list = []
            self.results_list.append(list_header)

            dummy_condition = controls.ValueCondition(self.wn.get_node(self.tank_list[0]), 'level',
                                                      '>=', -1)

            self.control_list = []
            for valve in self.valve_list:
                self.control_list.append(self.create_control_dict(valve, dummy_condition))

            for pump in self.pump_list:
                self.control_list.append(self.create_control_dict(pump, dummy_condition))

            for control in self.control_list:
                an_action = controls.ControlAction(control['actuator'], control['parameter'],
                                                   control['value'])
                a_control = controls.Control(control['condition'], an_action, name=control['name'])
                self.wn.add_control(control['name'], a_control)

            simulator_string = self.data['simulator']

            if simulator_string == 'pdd':
                print('Running simulation using PDD')
                self.wn.options.hydraulic.demand_model = 'PDD'
            elif simulator_string == 'dd':
                print('Running simulation using DD')
            else:
                print('Invalid simulation mode, exiting...')
                sys.exit(1)

            self.sim = wntr.sim.WNTRSimulator(self.wn)

            print("Starting simulation for " + str(self.data['inp_file']) + " topology ")
        except KeyError as e:
            print("ERROR: An incorrect YAML file has been supplied: " + str(e))
            sys.exit(0)

    def get_node_list_by_type(self, a_list, a_type):
        result = []
        for node in a_list:
            if self.wn.get_node(node).node_type == a_type:
                result.append(str(node))
        return result

    def get_link_list_by_type(self, a_list, a_type):
        result = []
        for link in a_list:
            if self.wn.get_link(link).link_type == a_type:
                result.append(str(link))
        return result

    @staticmethod
    def create_node_header(a_list):
        result = []
        for node in a_list:
            result.append(node + "_LEVEL")
        return result

    @staticmethod
    def create_link_header(a_list):
        result = []
        for link in a_list:
            result.append(link + "_FLOW")
            result.append(link + "_STATUS")
        return result

    def get_controls(self, a_list):
        result = []
        for control in a_list:
            result.append(self.wn.get_control(control))
        return result

    def create_control_dict(self, actuator, dummy_condition):
        act_dict = dict.fromkeys(['actuator', 'parameter', 'value', 'condition', 'name'])
        act_dict['actuator'] = self.wn.get_link(actuator)
        act_dict['parameter'] = 'status'
        act_dict['condition'] = dummy_condition
        act_dict['name'] = actuator
        if type(self.wn.get_link(actuator).status) is int:
            act_dict['value'] = act_dict['actuator'].status
        else:
            act_dict['value'] = act_dict['actuator'].status.value
        return act_dict

    def register_results(self, results):
        values_list = []
        values_list.extend([results.timestamp])

        # Results are divided into: nodes: reservoir and tanks, links: flows and status
        # Get tanks levels
        for tank in self.tank_list:
            values_list.extend([self.wn.get_node(tank).level])

        # Get junction  levels
        for junction in self.junction_list:
            values_list.extend(
                [self.wn.get_node(junction).head - self.wn.get_node(junction).elevation])

        # Get pumps flows and status
        for pump in self.pump_list:

            values_list.extend([self.wn.get_link(pump).flow])

            if type(self.wn.get_link(pump).status) is int:
                values_list.extend([self.wn.get_link(pump).status])
            else:
                values_list.extend([self.wn.get_link(pump).status.value])

                # Get valves flows and status
        for valve in self.valve_list:
            values_list.extend([self.wn.get_link(valve).flow])

            if type(self.wn.get_link(valve).status) is int:
                values_list.extend([self.wn.get_link(valve).status])
            else:
                values_list.extend([self.wn.get_link(valve).status.value])

        # TODO: Check commented code
        # rows = self.c.execute("SELECT value FROM wadi WHERE name = 'ATT_1'").fetchall()
        # self.conn.commit()
        # attack1 = int(rows[0][0])
        # rows = self.c.execute("SELECT value FROM wadi WHERE name = 'ATT_2'").fetchall()
        # self.conn.commit()
        # attack2 = int(rows[0][0])

        # values_list.extend([attack1, attack2])
        return values_list

    def update_controls(self):
        for control in self.control_list:
            self.update_control(control)

    def update_control(self, control):
        rows_1 = self.c.execute('SELECT value FROM plant WHERE name = ?',
                                (control['name'],)).fetchone()
        self.conn.commit()
        new_status = int(rows_1[0])

        control['value'] = new_status

        new_action = controls.ControlAction(control['actuator'], control['parameter'],
                                            control['value'])
        new_control = controls.Control(control['condition'], new_action, name=control['name'])

        self.wn.remove_control(control['name'])
        self.wn.add_control(control['name'], new_control)

    def write_results(self, results):
        with self.ground_truth_path.open(mode='w') as f:
            writer = csv.writer(f)
            writer.writerows(results)

    @staticmethod
    def calculate_eta(start, iteration, total):
        """
        Calculates estimated time until finished simulation
        :start: start time
        :iteration: current iteration
        :total: total number of iterations
        """
        diff = datetime.now() - start
        if iteration == round(total):
            return timedelta(seconds=0)
        return timedelta(seconds=(diff.days.real * 24 * 3600 + diff.seconds.real
                                  / (float(iteration / float(round(total))) + 0.000001)
                                  - diff.total_seconds()))

    def get_plcs_ready(self):
        self.c.execute("""SELECT count(*)
                        FROM sync
                        WHERE flag <= 0""")
        flag = int(self.c.fetchone()[0]) == 0
        return flag

    def main(self):
        # We want to simulate only 1 hydraulic timestep each time MiniCPS processes the simulation data
        self.wn.options.time.duration = self.wn.options.time.hydraulic_timestep

        master_time = 0
        start = datetime.now()

        iteration_limit = self.data["iterations"]

        print("Simulation will run for", iteration_limit, "iterations")
        print("Hydraulic timestep is", self.wn.options.time.hydraulic_timestep)

        while master_time <= iteration_limit:
            self.c.execute("REPLACE INTO master_time (id, time) VALUES(1, ?)", (str(master_time),))
            self.conn.commit()

            self.c.execute("UPDATE sync SET flag=0")
            self.conn.commit()

            while not self.get_plcs_ready():
                time.sleep(0.01)

            self.update_controls()
            eta = self.calculate_eta(start, master_time, iteration_limit)
            print("Iteration %d out of %d. Estimated remaining time: %s" % (
                master_time, iteration_limit, eta))

            results = self.sim.run_sim(convergence_error=True)
            values_list = self.register_results(results)
            self.results_list.append(values_list)

            # Fetch master_time
            # query = "SELECT * FROM master_time"
            # execute = self.c.execute(query)
            # self.conn.commit()

            # master_time = int(execute.fetchall()[0][1]) + 1

            # Update master_time

            # Update tanks in database
            for tank in self.tank_list:
                a_level = self.wn.get_node(tank).level
                self.c.execute("UPDATE plant SET value = ? WHERE name = ?",
                               (str(a_level), tank,))
                self.conn.commit()

            # Update pumps in database
            for pump in self.pump_list:
                flow = Decimal(self.wn.get_link(pump).flow)
                self.c.execute("UPDATE plant SET value = ? WHERE name = ?",
                               (str(flow), pump+"F",))
                self.conn.commit()

            # Update valve in database
            for valve in self.valve_list:
                flow = Decimal(self.wn.get_link(valve).flow)
                self.c.execute("UPDATE plant SET value = ? WHERE name = ?",
                               (str(flow), valve+"F",))
                self.conn.commit()

            # Update junction pressure:
            for junction in self.junction_list:
                level = Decimal(self.wn.get_node(junction).head - self.wn.get_node(junction).elevation)
                # pressure = Decimal(self.wn.get_node(junction).pressure)
                self.c.execute("UPDATE plant SET value = ? WHERE name = ?",
                               (str(level), junction,))
                self.conn.commit()

            master_time = master_time + 1

        self.finish()

    def interrupt(self, sig, frame):
        self.finish()
        sys.exit(0)

    def finish(self):
        self.write_results(self.results_list)
        sys.exit(0)


def is_valid_file(test_parser, arg):
    if not os.path.exists(arg):
        test_parser.error(arg + " does not exist")
    else:
        return arg


if __name__ == "__main__":
    parser = argparse.ArgumentParser(description='Run the simulation')
    parser.add_argument(dest="intermediate_yaml",
                        help="intermediate yaml file", metavar="FILE",
                        type=lambda x: is_valid_file(parser, x))

    args = parser.parse_args()

    simulation = PhysicalPlant(Path(args.intermediate_yaml))
    simulation.main()<|MERGE_RESOLUTION|>--- conflicted
+++ resolved
@@ -2,13 +2,10 @@
 import csv
 import os
 import signal
-<<<<<<< HEAD
-=======
 from decimal import Decimal
 
 import wntr
 import wntr.network.controls as controls
->>>>>>> 365749e3
 import sqlite3
 import sys
 import time
