import argparse
import csv
import os
import signal
import logging
from datetime import datetime
import random
import pandas as pd
import progressbar
import sqlite3
import sys
import time
from pathlib import Path

from dhalsim.parser.file_generator import BatchReadmeGenerator, GeneralReadmeGenerator
from dhalsim.py3_logger import get_logger
import yaml

import wntr
import wntr.network.controls as controls
from decimal import Decimal

from epynet.network import WaterDistributionNetwork
from epynet import epynetUtils


class Error(Exception):
    """Base class for exceptions in this module."""


class DatabaseError(Error):
    """Raised when not being able to connect to the database"""


class PhysicalPlant:
    """
    Class representing the plant itself, runs each iteration. This class also deals with WNTR
    and updates the database.
    """

    WAIT_FOR_FLAG = 0.005
    """Amount of times to wait for a flag """

    DB_TRIES = 10
    """Amount of times a db query will retry on a exception"""

    def __init__(self, intermediate_yaml):
        signal.signal(signal.SIGINT, self.interrupt)
        signal.signal(signal.SIGTERM, self.interrupt)

        self.intermediate_yaml = intermediate_yaml

        with self.intermediate_yaml.open(mode='r') as file:
            self.data = yaml.safe_load(file)

        logging.getLogger('wntr').setLevel(logging.WARNING)
        self.logger = get_logger(self.data['log_level'])

        self.ground_truth_path = Path(self.data["output_path"]) / "ground_truth.csv"
        self.ground_truth_path.touch(exist_ok=True)

        # Use of prepared statements
        self._name = 'plant'
        self._path = self.data["db_path"]
        self._value = 'value'
        self._what = ()

        self._init_what()

        if not self._what:
            raise ValueError('Primary key not found.')
        else:
            self._init_get_query()
            self._init_set_query()

        # connection to the database
        self.db_path = self.data["db_path"]

        # get simulator: WNTR or epynet. This will impact how the controls, actuator status, and results are handled
        self.simulator = self.data["simulator"]

        if self.simulator == 'epynet':
            self.prepare_epynet_simulator()
        elif self.simulator == 'wntr':
            self.prepare_wntr_simulator()
        else:
            self.logger.warning("Warning! Unsupported simulator configured, defaulting to epynet")
            self.simulator = 'epynet'
            self.prepare_epynet_simulator()

        self.scada_junction_list = self.get_scada_junction_list(self.data['plcs'])
        self.values_list = list()

        list_header = ['iteration', 'timestamp']
        list_header.extend(self.create_node_header(self.tank_list))
        list_header.extend(self.create_node_header(self.junction_list))
        list_header.extend(self.create_link_header(self.pump_list))
        list_header.extend(self.create_link_header(self.valve_list))

        list_header.extend(self.create_attack_header())

        self.results_list = []
        self.results_list.append(list_header)

        # Set initial physical conditions
        self.set_initial_values()

        self.logger.info("Starting simulation for " +
                         os.path.basename(str(self.data['inp_file']))[:-4] + " topology." + "Simulator is: " +
                         str(self.simulator))

        self.start_time = datetime.now()

        # Build initial list of actuators
        if self.simulator == 'epynet':
            self.build_initial_actuator_dict()
            self.master_time = 0
        elif self.simulator == 'wntr':
            self.sim = wntr.sim.WNTRSimulator(self.wn)
            self.master_time = -1

        self.db_update_string = "UPDATE plant SET value = ? WHERE name = ?"

<<<<<<< HEAD
        if 'random_seed' in self.data:
            self.logger.info("Random seed is: " + str(self.data['random_seed']))
            random.seed(self.data['random_seed'])
            self.db_sleep_time = random.uniform(0.01, 0.1)
        else:
            self.logger.info("No Random seed configured is: " + str(self.data['random_seed']))
            self.db_sleep_time = random.uniform(0.01, 0.1)

=======
        self.db_sleep_time = random.uniform(0.01, 0.1)
>>>>>>> 6371e6e6
        self.logger.info("DB Sleep time: " + str(self.db_sleep_time))


    def prepare_wntr_simulator(self):
        self.logger.info("Preparing wntr simulation")
        self.wn = wntr.network.WaterNetworkModel(self.data['inp_file'])

        self.node_list = list(self.wn.node_name_list)
        self.link_list = list(self.wn.link_name_list)

        self.tank_list = self.get_node_list_by_type(self.node_list, 'Tank')
        self.junction_list = self.get_node_list_by_type(self.node_list, 'Junction')

        self.pump_list = self.get_link_list_by_type(self.link_list, 'Pump')
        self.valve_list = self.get_link_list_by_type(self.link_list, 'Valve')

        dummy_condition = controls.ValueCondition(self.wn.get_node(self.tank_list[0]), 'level',
                                                  '>=', -1)

        self.control_list = []
        for valve in self.valve_list:
            self.control_list.append(self.create_control_dict(valve, dummy_condition))

        for pump in self.pump_list:
            self.control_list.append(self.create_control_dict(pump, dummy_condition))

        for control in self.control_list:
            an_action = controls.ControlAction(control['actuator'], control['parameter'],
                                               control['value'])
            a_control = controls.Control(control['condition'], an_action, name=control['name'])
            self.wn.add_control(control['name'], a_control)

        if self.data['demand'] == 'pdd':
            self.wn.options.hydraulic.demand_model = 'PDD'

        self.simulation_step = self.wn.options.time.hydraulic_timestep

    def prepare_epynet_simulator(self):

        self.logger.info("Preparing epynet simulation")

        original_inp_filename = self.data['inp_file'].rsplit('.', 1)[0]
        processed_inp_filename = original_inp_filename + '_processed.inp'
        try:
            self.remove_controls_from_inp_file(self.data['inp_file'], processed_inp_filename)
        except IOError as ioe:
            self.logger.error('IO Exception writing an EPANET file without [CONTROLS], aborting')
            sys.exit(1)

        # using an epynet water network object we do not have a way of removing the controls, so we write a new
        # EPANET inp file without the [CONTROLS] section
        self.wn = WaterDistributionNetwork(processed_inp_filename)

        # epynet
        self.simulation_step = epynetUtils.get_time_parameter(
            self.wn, epynetUtils.get_time_param_code('EN_HYDSTEP'))[1]

        # epynet
        self.tank_list = list(self.wn.tanks.keys())
        self.junction_list = list(self.wn.junctions.keys())
        self.pump_list = list(self.wn.pumps.keys())
        self.valve_list = list(self.wn.valves.keys())

        # epynet
        self.actuator_list = None

    def create_control_dict(self, actuator, dummy_condition):
        act_dict = dict.fromkeys(['actuator', 'parameter', 'value', 'condition', 'name'])
        act_dict['actuator'] = self.wn.get_link(actuator)
        act_dict['parameter'] = 'status'
        act_dict['condition'] = dummy_condition
        act_dict['name'] = actuator
        if type(self.wn.get_link(actuator).status) is int:
            act_dict['value'] = act_dict['actuator'].status
        else:
            act_dict['value'] = act_dict['actuator'].status.value
        return act_dict

    # toDo: Develop a test for this method
    def remove_controls_from_inp_file(self, in_file, out_file):
        write_out = True
        with open(in_file) as infile, open(out_file, "w") as outfile:
            for line in infile:
                if write_out:
                    outfile.write(line)
                if line.startswith('[CONTROLS]'):
                    write_out = False
                    continue

                if not write_out and line.startswith('['):
                    write_out = True

    def get_scada_junction_list(self, plcs):

        junction_list = []

        for PLC in plcs:
            if 'sensors' not in PLC:
                PLC['sensors'] = list()

            for sensor in PLC['sensors']:
                if sensor != "" and sensor in self.junction_list:
                    junction_list.append(sensor)

        return junction_list

    def get_node_list_by_type(self, a_list, a_type):
        result = []
        for node in a_list:
            if self.wn.get_node(node).node_type == a_type:
                result.append(str(node))
        return result

    def get_link_list_by_type(self, a_list, a_type):
        result = []
        for link in a_list:
            if self.wn.get_link(link).link_type == a_type:
                result.append(str(link))
        return result

    @staticmethod
    def create_node_header(a_list):
        result = []
        for node in a_list:
            result.append(node + "_LEVEL")
        return result

    @staticmethod
    def create_link_header(a_list):
        result = []
        for link in a_list:
            result.append(link + "_FLOW")
            result.append(link + "_STATUS")
        return result

    def create_attack_header(self):
        """
        Function that creates csv list headers for device and network attacks

        :return: list of attack names starting with device and ending with network
        """
        result = []
        # Append device attacks
        if "plcs" in self.data:
            for plc in self.data["plcs"]:
                if "attacks" in plc:
                    for attack in plc["attacks"]:
                        result.append(attack['name'])
        # Append network attacks
        if "network_attacks" in self.data:
            for network_attack in self.data["network_attacks"]:
                result.append(network_attack['name'])

        return result

    def build_initial_actuator_dict(self):
        actuator_status = []
        actuator_names = self.pump_list
        actuator_names.extend(self.valve_list)

        for actuator in actuator_names:
            if actuator in self.wn.pumps:
                actuator_status.append(self.wn.pumps[actuator].status)
            elif actuator in self.wn.valves:
                actuator_status.append(self.wn.valves[actuator].status)
            else:
                self.logger.error('Invalid actuator!')

        self.actuator_list = dict(zip(actuator_names, actuator_status))

    def register_initial_results(self):
        self.values_list = [self.master_time, datetime.now()]

        # register initial state of the tanks
        if self.simulator == 'epynet':
            # Get tanks levels
            for tank in self.tank_list:
                self.values_list.extend([self.wn.tanks[tank].tanklevel])
        elif self.simulator == 'wntr':
            for tank in self.tank_list:
                self.values_list.extend([self.wn.get_node(tank).level])

        if self.simulator == 'epynet':
            # Get junction  levels
            for junction in self.junction_list:
                self.values_list.extend(
                    [self.wn.junctions[junction].pressure])
        elif self.simulator == 'wntr':
            for junction in self.junction_list:
<<<<<<< HEAD
                self.values_list.extend(
                    [self.wn.get_node(junction).head - self.wn.get_node(junction).elevation])

        if self.simulator == 'epynet':
            # Get pumps flows and status
            for pump in self.pump_list:
                self.values_list.extend([self.wn.pumps[pump].flow, self.wn.pumps[pump].status])
=======
                # toDo: Check in wntr 0.4.2 a new way of getting the initial junction pressure
                self.values_list.extend([0])

        if self.simulator == 'epynet':
            # Get pumps flows and status
            self.logger.debug('Registering initial results of pumps: ' + str(self.pump_list))
            for pump in self.pump_list:

                if pump in self.wn.pumps:
                    self.values_list.extend([self.wn.pumps[pump].flow, self.wn.pumps[pump].status])
                elif pump in self.wn.valves:
                    self.values_list.extend([self.wn.valves[pump].flow, self.wn.valves[pump].status])
                else:
                    self.logger.error("Error. Actuator " + str(pump)  + " not found in EPANET file")
>>>>>>> 6371e6e6

        elif self.simulator == 'wntr':

            for pump in self.pump_list:
                self.values_list.extend([self.wn.get_link(pump).flow])
<<<<<<< HEAD

=======
>>>>>>> 6371e6e6
                if type(self.wn.get_link(pump).status) is int:
                    self.values_list.extend([self.wn.get_link(pump).status])
                else:
                    self.values_list.extend([self.wn.get_link(pump).status.value])

        # epynet current's version includes valves status in pumps
        if self.simulator != 'epynet':
            self.extend_valves()

        self.extend_attacks()

    def register_results(self, results=None):

        # Results are divided into: nodes: reservoir and tanks, links: flows and status
        self.values_list = [self.master_time, datetime.now()]
        self.extend_tanks(results)
        self.extend_junctions(results)
        self.extend_pumps(results)

        # epynet current's version includes valves status in pumps
        if self.simulator != 'epynet':
            self.extend_valves()

        self.extend_attacks()

    def extend_tanks(self, results=None):

        if self.simulator == 'epynet':
            # Get tanks levels
            for tank in self.tank_list:
                self.values_list.extend([results[tank]['pressure']])
        elif self.simulator == 'wntr':
            for tank in self.tank_list:
                self.values_list.extend([self.wn.get_node(tank).level])

    def extend_junctions(self, results=None):

        if self.simulator == 'epynet':
            # Get junction  levels
            for junction in self.junction_list:
                self.values_list.extend(
                    [self.wn.junctions[junction].pressure.iloc[-1]])
        elif self.simulator == 'wntr':
            for junction in self.junction_list:
                self.values_list.extend(
                    [self.wn.get_node(junction).head - self.wn.get_node(junction).elevation])

    def extend_pumps(self, results=None):

        if self.simulator == 'epynet':
            # Get pumps flows and status
            for pump in self.pump_list:
                self.values_list.extend([results[pump]['flow'], results[pump]['status']])

        elif self.simulator == 'wntr':

            for pump in self.pump_list:
                self.values_list.extend([self.wn.get_link(pump).flow])

                if type(self.wn.get_link(pump).status) is int:
                    self.values_list.extend([self.wn.get_link(pump).status])
                else:
                    self.values_list.extend([self.wn.get_link(pump).status.value])

    def extend_valves(self):
        # Get valves flows and status
        for valve in self.valve_list:
            self.values_list.extend([self.wn.get_link(valve).flow])

            if type(self.wn.get_link(valve).status) is int:
                self.values_list.extend([self.wn.get_link(valve).status])
            else:
                self.values_list.extend([self.wn.get_link(valve).status.value])

    def extend_attacks(self):
        # Get device attacks
        if "plcs" in self.data:
            for plc in self.data["plcs"]:
                if "attacks" in plc:
                    for attack in plc["attacks"]:
                        self.values_list.append(self.get_attack_flag(attack['name']))
        # get network attacks
        if "network_attacks" in self.data:
            for network_attack in self.data["network_attacks"]:
                self.values_list.append(self.get_attack_flag(network_attack['name']))

    def update_controls(self):
        """Updates all controls in WNTR."""
        conn = sqlite3.connect(self.data["db_path"])
        c = conn.cursor()

        for control in self.control_list:
            rows_1 = c.execute('SELECT value FROM plant WHERE name = ?', (control['name'],)).fetchone()
            conn.commit()
            new_status = int(rows_1[0])

            control['value'] = new_status

            new_action = controls.ControlAction(control['actuator'], control['parameter'],
                                                control['value'])
            new_control = controls.Control(control['condition'], new_action, name=control['name'])

            self.wn.remove_control(control['name'])
            self.wn.add_control(control['name'], new_control)

    def _init_what(self):
        """Save a ordered tuple of pk field names in self._what."""
        query = "PRAGMA table_info(%s)" % self._name

        with sqlite3.connect(self._path) as conn:
            try:
                cursor = conn.cursor()
                cursor.execute(query)
                table_info = cursor.fetchall()

                # last tuple element
                pks = []
                for field in table_info:
                    if field[-1] > 0:
                        pks.append(field)

                if not pks:
                    self.logger.error('Please provide at least 1 primary key. Has sqlite DB been initialized?.'
                                      ' Aborting')
                    sys.exit(1)
                else:
                    # sort by pk order
                    pks.sort(key=lambda x: x[5])

                    what_list = []
                    for pk in pks:
                        what_list.append(pk[1])

                    self._what = tuple(what_list)

            except sqlite3.Error as e:
                self.logger.error('Error initializing the sqlite DB. Exiting. Error: ' + str(e))
                sys.exit(1)

    def _init_set_query(self):
        """Use prepared statements."""

        set_query = 'UPDATE %s SET %s = ? WHERE %s = ?' % (
            self._name,
            self._value,
            self._what[0])

        # for composite pk
        for pk in self._what[1:]:
            set_query += ' AND %s = ?' % (
                pk)

        self._set_query = set_query

    def _init_get_query(self):
        """Use prepared statement."""

        get_query = 'SELECT %s FROM %s WHERE %s = ?' % (
            self._value,
            self._name,
            self._what[0])

        # for composite pk
        for pk in self._what[1:]:
            get_query += ' AND %s = ?' % (
                pk)

        self._get_query = get_query

    def write_results(self, results):
        """Writes ground truth file."""
        with self.ground_truth_path.open(mode='w') as f:
            writer = csv.writer(f)
            writer.writerows(results)

    def get_plcs_ready(self, flag):
        """
        Checks whether all PLCs have finished their loop.
        :return: boolean whether all PLCs have finished
        """

        #todo: Prepare query statements for this
        conn = sqlite3.connect(self.data["db_path"])
        c = conn.cursor()

        # With all PLCs flag in 1, count should be 0
        c.execute("""SELECT count(*)
                        FROM sync
                        WHERE flag != ?""", (str(flag),))
        return int(c.fetchone()[0]) == 0

    def get_attack_flag(self, name):
        """
        Get the attack flag of this attack.

        :return: False if attack not running, true otherwise
        """

        conn = sqlite3.connect(self.data["db_path"])
        c = conn.cursor()
        c.execute("REPLACE INTO master_time (id, time) VALUES(1, ?)", (str(self.master_time),))
        conn.commit()

        c.execute("SELECT flag FROM attack WHERE name IS ?", (name,))
        flag = int(c.fetchone()[0])
        return flag

    def get_actuator_status(self, actuator):
        return int(self.get_from_db(actuator))

    def update_actuators(self):
        for actuator in self.actuator_list:
            self.actuator_list[actuator] = self.get_actuator_status(actuator)

    def convert_to_tuple(self, what):
        return what, 1

    def set_to_db(self, what, value):
        """Returns setted value.
        ``value``'s type is not checked, the client has to specify the correct
        one.
        what_list overwrites the given what tuple,
        eg new what tuple: ``(value, what[0], what[1], ...)``
        """
        what_list = [value]

        what_tuple = self.convert_to_tuple(what)
        for pk in what_tuple:
            what_list.append(pk)
        what = tuple(what_list)

        for i in range(self.DB_TRIES):
            with sqlite3.connect(self._path) as conn:
                try:
                    cursor = conn.cursor()
                    cursor.execute(self._set_query, what)
                    conn.commit()
                    return value

                except sqlite3.OperationalError as e:
                    self.logger.info('Failed writing to DB')
                    time.sleep(self.db_sleep_time)
        self.logger.error(
            "Failed to connect to db. Tried {i} times.".format(i=self.DB_TRIES))
        raise DatabaseError("Failed to get master clock from database")

    def get_from_db(self, what):
        """Returns the first element of the result tuple."""
        what_tuple = self.convert_to_tuple(what)

        for i in range(self.DB_TRIES):
            with sqlite3.connect(self.db_path) as conn:
                try:
                    cursor = conn.cursor()
                    cursor.execute(self._get_query, what_tuple)
                    record = cursor.fetchone()
                    return record[0]

                except sqlite3.OperationalError as e:
                    self.logger.info('Failed reading to DB')
                    time.sleep(self.db_sleep_time)
        self.logger.error(
            "Failed to connect to db. Tried {i} times.".format(i=self.DB_TRIES))
        raise DatabaseError("Failed to get master clock from database")

    def main(self):
        """Runs the simulation for x iterations."""

        iteration_limit = self.data["iterations"]
        self.logger.info("Temporary file location: " + str(Path(self.data["db_path"]).parent))

        if 'batch_index' in self.data:
            self.logger.info("Running batch simulation {x} out of {y}."
                             .format(x=self.data['batch_index'] + 1,
                                     y=self.data['batch_simulations']))

        self.logger.info("Simulation will run for {x} iterations with hydraulic timestep {step}."
                         .format(x=str(iteration_limit),
                                 step=str(self.simulation_step)))

        p_bar = None
        if self.data['log_level'] != 'debug':
            widgets = [' [', progressbar.Timer(), ' - ', progressbar.SimpleProgress(), '] ',
                       progressbar.Bar(), ' [', progressbar.ETA(), '] ', ]
            p_bar = progressbar.ProgressBar(max_value=iteration_limit, widgets=widgets)
            p_bar.start()

        if self.simulator == 'epynet':
            self.simulate_with_epynet(iteration_limit, p_bar)
        elif self.simulator == 'wntr':
            self.simulate_with_wntr(iteration_limit, p_bar)
        self.finish()

    def simulate_with_epynet(self, iteration_limit, p_bar):
        self.logger.info("Starting epynet simulation")
        simulation_duration = iteration_limit*self.simulation_step
        self.wn.set_time_params(duration=simulation_duration, hydraulic_step=self.simulation_step)
        self.wn.init_simulation(interactive=True)
        internal_epynet_step = 1
        simulation_time = 0
        step_results = None

        self.register_initial_results()
        self.results_list.append(self.values_list)

        while internal_epynet_step:

            # We check that all PLCs updated their local caches and local CPPPO
            while not self.get_plcs_ready(1):
                time.sleep(self.WAIT_FOR_FLAG)

            # Notify the PLCs they can start receiving remote values
            with sqlite3.connect(self.data["db_path"]) as conn:
                c = conn.cursor()
                c.execute("UPDATE sync SET flag=2")
                conn.commit()

            # Wait for the PLCs to apply control logic
            while not self.get_plcs_ready(3):
                time.sleep(self.WAIT_FOR_FLAG)

            self.update_actuators()

            # Check for simulation error, print output on exception
            try:
                internal_epynet_step, step_results = self.wn.simulate_step(simulation_time, self.actuator_list)
            except Exception as exp:
                self.logger.error(f"Error in Epynet simulation: {exp}")
                self.finish()

            # Updates the SQLite DB
            self.update_tanks(step_results)
            self.update_pumps(step_results)
            self.update_valves(step_results)
            self.update_junctions(step_results)

            # epynet - we skip intermediate timesteps
            if (internal_epynet_step + simulation_time) // self.simulation_step > self.master_time:
                skip_step = False
            else:
                skip_step = True

            if not skip_step:

                self.master_time += 1

                if p_bar:
                    p_bar.update(self.master_time)

                self.logger.debug("Iteration {x} out of {y}. Internal timestep {z}".format
                                  (x=str(self.master_time),
                                   y=str(iteration_limit), z=str(internal_epynet_step)))

                # This becomes ground_truth.csv
                self.register_results(step_results)
                self.results_list.append(self.values_list)

                # Write results of this iteration if needed
                if 'saving_interval' in self.data and self.master_time != 0 and \
                        self.master_time % self.data['saving_interval'] == 0:
                    self.write_results(self.results_list)

            # Set sync flags for nodes
            with sqlite3.connect(self.data["db_path"]) as conn:
                c = conn.cursor()
                c.execute("UPDATE sync SET flag=0")
                conn.commit()

            simulation_time = simulation_time + internal_epynet_step

            conn = sqlite3.connect(self.data["db_path"])
            c = conn.cursor()
            c.execute("REPLACE INTO master_time (id, time) VALUES(1, ?)", (str(self.master_time),))
            conn.commit()
            #time.sleep(0.3)

    def simulate_with_wntr(self, iteration_limit, p_bar):
        self.logger.info("Starting WNTR simulation")
        self.wn.options.time.duration = self.wn.options.time.hydraulic_timestep

        self.register_initial_results()
        self.results_list.append(self.values_list)

        while self.master_time < iteration_limit:

            # We check that all PLCs updated their local caches and local CPPPO
            while not self.get_plcs_ready(1):
                time.sleep(self.WAIT_FOR_FLAG)

            # Notify the PLCs they can start receiving remote values
            with sqlite3.connect(self.data["db_path"]) as conn:
                c = conn.cursor()
                c.execute("UPDATE sync SET flag=2")
                conn.commit()

            # Wait for the PLCs to apply control logic
            while not self.get_plcs_ready(3):
                time.sleep(self.WAIT_FOR_FLAG)

            self.update_controls()

            self.logger.debug("Iteration {x} out of {y}.".format(x=str(self.master_time), y=str(iteration_limit)))

            try:
                self.sim.run_sim(convergence_error=True)
            except Exception as exp:
                self.logger.error(f"Error in WNTR simulation: {exp}")
                self.finish()

            # Updates the SQLite DB
            self.update_tanks()
            self.update_pumps()
            self.update_valves()
            self.update_junctions()

            self.master_time = self.master_time + 1
            conn = sqlite3.connect(self.data["db_path"])
            c = conn.cursor()
            c.execute("REPLACE INTO master_time (id, time) VALUES(1, ?)", (str(self.master_time),))
            conn.commit()

            if p_bar:
                p_bar.update(self.master_time)

            self.register_results()
            self.results_list.append(self.values_list)

            # Write results of this iteration if needed
            if 'saving_interval' in self.data and self.master_time != 0 and \
                    self.master_time % self.data['saving_interval'] == 0:
                self.write_results(self.results_list)

            # Set sync flags for nodes
            with sqlite3.connect(self.data["db_path"]) as conn:
                c = conn.cursor()
                c.execute("UPDATE sync SET flag=0")
                conn.commit()

    def update_tanks(self, network_state=None):
        """Update tanks in database."""

        if self.simulator == 'epynet':
            for tank in self.tank_list:
                level = network_state[tank]['pressure']
                tank_name = tank
                self.set_to_db(tank_name, level)

        elif self.simulator == 'wntr':
            conn = sqlite3.connect(self.data["db_path"])
            c = conn.cursor()
            for tank in self.tank_list:
                a_level = self.wn.get_node(tank).level
                c.execute(self.db_update_string, (str(a_level), tank,))
                conn.commit()
        else:
            return

    def update_pumps(self, network_state=None):
        """"Update pumps in database."""
        if self.simulator == 'epynet':
            for pump in self.pump_list:
                flow = network_state[pump]['flow']
                pump_name = pump + 'F'
                self.set_to_db(pump_name, flow)

        elif self.simulator == 'wntr':
            conn = sqlite3.connect(self.data["db_path"])
            c = conn.cursor()
            for pump in self.pump_list:
                flow = Decimal(self.wn.get_link(pump).flow)
                c.execute(self.db_update_string, (str(flow), pump + "F",))
                conn.commit()
        else:
            return

    def update_valves(self, network_state=None):
        """Update valve in database."""
        if self.simulator == 'epynet':
            for valve in self.valve_list:
                flow = network_state[valve]['flow']
                valve_name = valve + 'F'
                self.set_to_db(valve_name, flow)

        elif self.simulator == 'wntr':
            conn = sqlite3.connect(self.data["db_path"])
            c = conn.cursor()
            for valve in self.valve_list:
                flow = Decimal(self.wn.get_link(valve).flow)
                c.execute(self.db_update_string, (str(flow), valve + "F",))
                conn.commit()
        else:
            return

    def update_junctions(self, network_state=None):
        """Update junction pressure in database."""
        if self.simulator == 'epynet':
            for junction in self.scada_junction_list:
                level = self.wn.junctions[junction].pressure.iloc[-1]
                junction_name = junction
                self.set_to_db(junction_name, level)
        elif self.simulator == 'wntr':
            conn = sqlite3.connect(self.data["db_path"])
            c = conn.cursor()
            for junction in self.scada_junction_list:
                level = Decimal(self.wn.get_node(junction).head - self.wn.get_node(junction).elevation)
                c.execute(self.db_update_string, (str(level), junction,))
                conn.commit()
        else:
            return

    def interrupt(self, sig, frame):
        self.finish()
        self.logger.info("Simulation ended.")
        sys.exit(0)

    def finish(self):
        self.write_results(self.results_list)
        end_time = datetime.now()

        if 'batch_simulations' in self.data:
            readme_path = Path(self.data['config_path']).parent / self.data['output_path']\
                          / 'configuration' / 'batch_readme.md'
            os.makedirs(str(readme_path.parent), exist_ok=True)

            BatchReadmeGenerator(self.intermediate_yaml, readme_path, self.start_time, end_time,
                                 self.wn, self.master_time, self.simulation_step).write_batch()
            if self.data['batch_index'] == self.data['batch_simulations'] - 1:
                GeneralReadmeGenerator(self.intermediate_yaml, self.data['start_time'],
                                       end_time, True, self.master_time, self.wn, self.simulation_step).write_readme()
        else:
            GeneralReadmeGenerator(self.intermediate_yaml, self.data['start_time'],
                                   end_time, False, self.master_time, self.wn, self.simulation_step).write_readme()
        sys.exit(0)

    def set_initial_values(self):
        """Sets custom initial values for tanks and demand patterns in the WNTR simulation"""

        if "initial_tank_values" in self.data:
            # Initial tank values

            self.logger.debug("Using custom initial tank levels: " + str(self.data["initial_tank_values"]))

            for tank in self.tank_list:
                if str(tank) in self.data["initial_tank_values"]:
                    value = float(self.data["initial_tank_values"][str(tank)])

                    if self.simulator == 'epynet':
                        self.wn.tanks[tank].tanklevel = value
                    else:
                        self.wn.get_node(tank).init_level = value

        if "demand_patterns_data" in self.data:
            # Demand patterns for batch
            demands = pd.read_csv(self.data["demand_patterns_data"])

            if self.data["simulator"] == 'epynet':
                for pattern in self.wn.patterns.uid:
                    self.wn.set_demand_pattern(pattern, demands[pattern].tolist())
            else:
                for name, pat in self.wn.patterns():
                    if name in demands:
                        self.logger.debug("Setting demands for " + name +
                                          " to demands defined at: " + self.data["demand_patterns_data"])
                        pat.multipliers = demands[name].values.tolist()
                    else:
                        self.logger.debug("Consumer " + name + " has no demands defined, using default...")


def is_valid_file(test_parser, arg):
    if not os.path.exists(arg):
        test_parser.error(arg + " does not exist.")
    else:
        return arg


if __name__ == "__main__":
    parser = argparse.ArgumentParser(description='Run the simulation')
    parser.add_argument(dest="intermediate_yaml",
                        help="intermediate yaml file", metavar="FILE",
                        type=lambda x: is_valid_file(parser, x))

    args = parser.parse_args()

    simulation = PhysicalPlant(Path(args.intermediate_yaml))
    simulation.main()<|MERGE_RESOLUTION|>--- conflicted
+++ resolved
@@ -121,18 +121,7 @@
 
         self.db_update_string = "UPDATE plant SET value = ? WHERE name = ?"
 
-<<<<<<< HEAD
-        if 'random_seed' in self.data:
-            self.logger.info("Random seed is: " + str(self.data['random_seed']))
-            random.seed(self.data['random_seed'])
-            self.db_sleep_time = random.uniform(0.01, 0.1)
-        else:
-            self.logger.info("No Random seed configured is: " + str(self.data['random_seed']))
-            self.db_sleep_time = random.uniform(0.01, 0.1)
-
-=======
         self.db_sleep_time = random.uniform(0.01, 0.1)
->>>>>>> 6371e6e6
         self.logger.info("DB Sleep time: " + str(self.db_sleep_time))
 
 
@@ -322,15 +311,6 @@
                     [self.wn.junctions[junction].pressure])
         elif self.simulator == 'wntr':
             for junction in self.junction_list:
-<<<<<<< HEAD
-                self.values_list.extend(
-                    [self.wn.get_node(junction).head - self.wn.get_node(junction).elevation])
-
-        if self.simulator == 'epynet':
-            # Get pumps flows and status
-            for pump in self.pump_list:
-                self.values_list.extend([self.wn.pumps[pump].flow, self.wn.pumps[pump].status])
-=======
                 # toDo: Check in wntr 0.4.2 a new way of getting the initial junction pressure
                 self.values_list.extend([0])
 
@@ -345,16 +325,10 @@
                     self.values_list.extend([self.wn.valves[pump].flow, self.wn.valves[pump].status])
                 else:
                     self.logger.error("Error. Actuator " + str(pump)  + " not found in EPANET file")
->>>>>>> 6371e6e6
-
         elif self.simulator == 'wntr':
 
             for pump in self.pump_list:
                 self.values_list.extend([self.wn.get_link(pump).flow])
-<<<<<<< HEAD
-
-=======
->>>>>>> 6371e6e6
                 if type(self.wn.get_link(pump).status) is int:
                     self.values_list.extend([self.wn.get_link(pump).status])
                 else:
@@ -724,7 +698,6 @@
                 conn.commit()
 
             simulation_time = simulation_time + internal_epynet_step
-
             conn = sqlite3.connect(self.data["db_path"])
             c = conn.cursor()
             c.execute("REPLACE INTO master_time (id, time) VALUES(1, ?)", (str(self.master_time),))
