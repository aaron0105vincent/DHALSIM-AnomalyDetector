--- conflicted
+++ resolved
@@ -317,16 +317,12 @@
             # Get pumps flows and status
             self.logger.debug('Registering initial results of pumps: ' + str(self.pump_list))
             for pump in self.pump_list:
-<<<<<<< HEAD
-=======
-
                 if pump in self.wn.pumps:
                     self.values_list.extend([self.wn.pumps[pump].flow, self.wn.pumps[pump].status])
                 elif pump in self.wn.valves:
                     self.values_list.extend([self.wn.valves[pump].flow, self.wn.valves[pump].status])
                 else:
                     self.logger.error("Error. Actuator " + str(pump)  + " not found in EPANET file")
->>>>>>> 80e2e260
 
                 if pump in self.wn.pumps:
                     self.values_list.extend([self.wn.pumps[pump].flow, self.wn.pumps[pump].status])
