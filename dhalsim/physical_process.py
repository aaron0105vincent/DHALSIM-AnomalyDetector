import argparse
import csv
import os
import signal
import logging
from decimal import Decimal

<<<<<<< HEAD
import pandas as pd
=======
import progressbar
>>>>>>> 9fa5bdc9
import wntr
import wntr.network.controls as controls
import sqlite3
import sys
import time
from datetime import datetime, timedelta
from pathlib import Path
from dhalsim.py3_logger import get_logger

import wntr
import wntr.network.controls as controls
import yaml


class PhysicalPlant:

    def __init__(self, intermediate_yaml):
        logging.getLogger('wntr').setLevel(logging.WARNING)

        signal.signal(signal.SIGINT, self.interrupt)
        signal.signal(signal.SIGTERM, self.interrupt)

        self.intermediate_yaml = intermediate_yaml

        with self.intermediate_yaml.open(mode='r') as file:
            self.data = yaml.safe_load(file)

        self.logger = get_logger(self.data['log_level'])

        try:
            self.ground_truth_path = Path(self.data["output_path"]) / "ground_truth.csv"

            self.ground_truth_path.touch(exist_ok=True)

            # connection to the database
            self.conn = sqlite3.connect(self.data["db_path"])
            self.c = self.conn.cursor()

            # Create the network
            self.wn = wntr.network.WaterNetworkModel(self.data['inp_file'])

            self.node_list = list(self.wn.node_name_list)
            self.link_list = list(self.wn.link_name_list)

            self.tank_list = self.get_node_list_by_type(self.node_list, 'Tank')
            self.junction_list = self.get_node_list_by_type(self.node_list, 'Junction')
            self.pump_list = self.get_link_list_by_type(self.link_list, 'Pump')
            self.valve_list = self.get_link_list_by_type(self.link_list, 'Valve')

            list_header = ["Timestamps"]

            list_header.extend(self.create_node_header(self.tank_list))
            list_header.extend(self.create_node_header(self.junction_list))
            list_header.extend(self.create_link_header(self.pump_list))
            list_header.extend(self.create_link_header(self.valve_list))

            self.results_list = []
            self.results_list.append(list_header)

            dummy_condition = controls.ValueCondition(self.wn.get_node(self.tank_list[0]), 'level',
                                                      '>=', -1)

            self.control_list = []
            for valve in self.valve_list:
                self.control_list.append(self.create_control_dict(valve, dummy_condition))

            for pump in self.pump_list:
                self.control_list.append(self.create_control_dict(pump, dummy_condition))

            for control in self.control_list:
                an_action = controls.ControlAction(control['actuator'], control['parameter'],
                                                   control['value'])
                a_control = controls.Control(control['condition'], an_action, name=control['name'])
                self.wn.add_control(control['name'], a_control)

            simulator_string = self.data['simulator']

            if simulator_string == 'pdd':
                self.logger.info("Running simulation using PDD.")
                self.wn.options.hydraulic.demand_model = 'PDD'
            elif simulator_string == 'dd':
                self.logger.info("Running simulation using DD.")
            else:
                self.logger.critical('Invalid simulation mode, exiting.')
                sys.exit(1)

            if self.data["batch_mode"]:
                self.set_initial_values()

            self.sim = wntr.sim.WNTRSimulator(self.wn)

            self.logger.info("Starting simulation for " + str(self.data['inp_file']) + " topology.")
        except KeyError as e:
            self.logger.critical("An incorrect YAML file has been supplied: " + str(e))
            sys.exit(1)

    def get_node_list_by_type(self, a_list, a_type):
        result = []
        for node in a_list:
            if self.wn.get_node(node).node_type == a_type:
                result.append(str(node))
        return result

    def get_link_list_by_type(self, a_list, a_type):
        result = []
        for link in a_list:
            if self.wn.get_link(link).link_type == a_type:
                result.append(str(link))
        return result

    @staticmethod
    def create_node_header(a_list):
        result = []
        for node in a_list:
            result.append(node + "_LEVEL")
        return result

    @staticmethod
    def create_link_header(a_list):
        result = []
        for link in a_list:
            result.append(link + "_FLOW")
            result.append(link + "_STATUS")
        return result

    def get_controls(self, a_list):
        result = []
        for control in a_list:
            result.append(self.wn.get_control(control))
        return result

    def create_control_dict(self, actuator, dummy_condition):
        act_dict = dict.fromkeys(['actuator', 'parameter', 'value', 'condition', 'name'])
        act_dict['actuator'] = self.wn.get_link(actuator)
        act_dict['parameter'] = 'status'
        act_dict['condition'] = dummy_condition
        act_dict['name'] = actuator
        if type(self.wn.get_link(actuator).status) is int:
            act_dict['value'] = act_dict['actuator'].status
        else:
            act_dict['value'] = act_dict['actuator'].status.value
        return act_dict

    def register_results(self, results):
        values_list = []
        values_list.extend([results.timestamp])

        # Results are divided into: nodes: reservoir and tanks, links: flows and status
        # Get tanks levels
        for tank in self.tank_list:
            values_list.extend([self.wn.get_node(tank).level])

        # Get junction  levels
        for junction in self.junction_list:
            values_list.extend(
                [self.wn.get_node(junction).head - self.wn.get_node(junction).elevation])

        # Get pumps flows and status
        for pump in self.pump_list:

            values_list.extend([self.wn.get_link(pump).flow])

            if type(self.wn.get_link(pump).status) is int:
                values_list.extend([self.wn.get_link(pump).status])
            else:
                values_list.extend([self.wn.get_link(pump).status.value])

                # Get valves flows and status
        for valve in self.valve_list:
            values_list.extend([self.wn.get_link(valve).flow])

            if type(self.wn.get_link(valve).status) is int:
                values_list.extend([self.wn.get_link(valve).status])
            else:
                values_list.extend([self.wn.get_link(valve).status.value])

        return values_list

    def update_controls(self):
        for control in self.control_list:
            self.update_control(control)

    def update_control(self, control):
        rows_1 = self.c.execute('SELECT value FROM plant WHERE name = ?',
                                (control['name'],)).fetchone()
        self.conn.commit()
        new_status = int(rows_1[0])

        control['value'] = new_status

        new_action = controls.ControlAction(control['actuator'], control['parameter'],
                                            control['value'])
        new_control = controls.Control(control['condition'], new_action, name=control['name'])

        self.wn.remove_control(control['name'])
        self.wn.add_control(control['name'], new_control)

    def write_results(self, results):
        with self.ground_truth_path.open(mode='w') as f:
            writer = csv.writer(f)
            writer.writerows(results)

    def get_plcs_ready(self):
        self.c.execute("""SELECT count(*)
                        FROM sync
                        WHERE flag <= 0""")
        flag = int(self.c.fetchone()[0]) == 0
        return flag

    def main(self):
        # We want to simulate only 1 hydraulic timestep each time MiniCPS processes the simulation data
        self.wn.options.time.duration = self.wn.options.time.hydraulic_timestep

        master_time = -1

        iteration_limit = self.data["iterations"]

        self.logger.info("Simulation will run for {x} iterations.".format(x=str(iteration_limit)))
        self.logger.info("Hydraulic timestep is {timestep}.".format(
            timestep=str(self.wn.options.time.hydraulic_timestep)))

        if self.data['log_level'] is not 'debug':
            widgets = [' [', progressbar.Timer(), ' - ', progressbar.SimpleProgress(), '] ',
                       progressbar.Bar(), ' [', progressbar.ETA(), '] ', ]
            p_bar = progressbar.ProgressBar(max_value=iteration_limit, widgets=widgets)
            p_bar.start()

        while master_time < iteration_limit:
            self.c.execute("REPLACE INTO master_time (id, time) VALUES(1, ?)", (str(master_time),))
            self.conn.commit()

            # Increment master time
            master_time = master_time + 1

            while not self.get_plcs_ready():
                time.sleep(0.01)

            self.update_controls()

            self.logger.debug("Iteration %d out of %d." % (master_time, iteration_limit))
            if self.data['log_level'] is not 'debug':
                p_bar.update(master_time)

            results = self.sim.run_sim(convergence_error=True)
            values_list = self.register_results(results)
            self.results_list.append(values_list)

            # Update tanks in database
            for tank in self.tank_list:
                a_level = self.wn.get_node(tank).level
                self.c.execute("UPDATE plant SET value = ? WHERE name = ?",
                               (str(a_level), tank,))
                self.conn.commit()

            # Update pumps in database
            for pump in self.pump_list:
                flow = Decimal(self.wn.get_link(pump).flow)
                self.c.execute("UPDATE plant SET value = ? WHERE name = ?",
                               (str(flow), pump+"F",))
                self.conn.commit()

            # Update valve in database
            for valve in self.valve_list:
                flow = Decimal(self.wn.get_link(valve).flow)
                self.c.execute("UPDATE plant SET value = ? WHERE name = ?",
                               (str(flow), valve+"F",))
                self.conn.commit()

            # Update junction pressure:
            for junction in self.junction_list:
                level = Decimal(self.wn.get_node(junction).head - self.wn.get_node(junction).elevation)
                # pressure = Decimal(self.wn.get_node(junction).pressure)
                self.c.execute("UPDATE plant SET value = ? WHERE name = ?",
                               (str(level), junction,))
                self.conn.commit()

            # Set sync flags for nodes
            self.c.execute("UPDATE sync SET flag=0")
            self.conn.commit()

        self.finish()

    def interrupt(self, sig, frame):
        self.finish()
        self.logger.info("Simulation ended.")
        sys.exit(0)

    def finish(self):
        self.write_results(self.results_list)
        self.logger.info("Simulation finished.")
        sys.exit(0)

    def set_initial_values(self):
        """Sets custom initial values for tanks and demand patterns in the WNTR simulation"""
        # Initial tank values
        for tank in self.tank_list:
            if str(tank) in self.data["initial_tank_values"]:
                value = self.data["initial_tank_values"][str(tank)]
                self.logger.debug("Setting tank " + tank + " initial value to " + str(value))
                self.wn.get_node(tank).init_level = value
            else:
                self.logger.debug("Tank " + tank + " has no specified initial values, using default...")
        # Demand patterns for batch
        demands = pd.read_csv(self.data["demand_patterns_data"])
        for name, pat in self.wn.patterns():
            if name in demands:
                self.logger.debug("Setting demands for " + name +
                                  " to demands defined at: " + self.data["demand_patterns_data"])
                pat.multipliers = demands[name].values.tolist()
            else:
                self.logger.debug("Consumer " + name + " has no demands defined, using default...")


def is_valid_file(test_parser, arg):
    if not os.path.exists(arg):
        test_parser.error(arg + " does not exist.")
    else:
        return arg


if __name__ == "__main__":
    parser = argparse.ArgumentParser(description='Run the simulation')
    parser.add_argument(dest="intermediate_yaml",
                        help="intermediate yaml file", metavar="FILE",
                        type=lambda x: is_valid_file(parser, x))

    args = parser.parse_args()

    simulation = PhysicalPlant(Path(args.intermediate_yaml))
    simulation.main()<|MERGE_RESOLUTION|>--- conflicted
+++ resolved
@@ -5,11 +5,8 @@
 import logging
 from decimal import Decimal
 
-<<<<<<< HEAD
 import pandas as pd
-=======
 import progressbar
->>>>>>> 9fa5bdc9
 import wntr
 import wntr.network.controls as controls
 import sqlite3
