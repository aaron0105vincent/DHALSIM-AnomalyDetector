--- conflicted
+++ resolved
@@ -1,7 +1,6 @@
 import argparse
 import os
 import signal
-
 import wntr
 import wntr.network.controls as controls
 import sqlite3
@@ -10,56 +9,20 @@
 import pandas as pd
 import yaml
 import time
-import os
 from datetime import datetime, timedelta
 from pathlib import Path
 
 
 class PhysicalPlant:
 
-<<<<<<< HEAD
-    def __init__(self):
-        config_options = self.load_config(sys.argv[1])
-        self.config_path = os.path.abspath(sys.argv[1])
-
-        # Week index to initialize the simulation
-        if "week_index" in config_options:
-            self.week_index = int(config_options['week_index'])
-        else:
-            self.week_index = 0
-
-        # Some users may not configure the parameter
-        # Sets the attack_flag to load attack_start and attack_end before main loop
-        # if 'run_attack' in config_options:
-        #         if config_options['run_attack'] == "True":
-        #             self.attack_flag = True
-        #             self.attack_path = sys.argv[3]
-        #             self.attack_name = config_options['attack_name']
-        #         else:
-        #             self.attack_flag = False
-        # else:
-        #     self.attack_flag = False
-        self.attack_flag = False
-
-        # connection to the database
-        self.db_path = config_options['db_path']
-        self.conn = sqlite3.connect(self.db_path)
-        self.c = self.conn.cursor()
-=======
     def __init__(self, intermediate_yaml):
         signal.signal(signal.SIGINT, self.interrupt)
         signal.signal(signal.SIGTERM, self.interrupt)
->>>>>>> 82881c6f
 
         self.intermediate_yaml = intermediate_yaml
 
-<<<<<<< HEAD
-        # Create the network
-        self.wn = wntr.network.WaterNetworkModel(os.path.join(os.path.dirname(self.config_path), config_options['inp_file']))
-=======
         with self.intermediate_yaml.open(mode='r') as file:
             self.data = yaml.safe_load(file)
->>>>>>> 82881c6f
 
         try:
             self.ground_truth_path = Path(self.data["output_path"]) / "ground_truth.csv"
