import argparse
import csv
import os
import signal
import logging
from datetime import datetime
from decimal import Decimal

import pandas as pd
import progressbar
import sqlite3
import sys
import time
from datetime import datetime
from pathlib import Path

from dhalsim.parser.file_generator import BatchReadMeGenerator, ReadMeGenerator
from dhalsim.py3_logger import get_logger
import wntr
import wntr.network.controls as controls
import yaml


class PhysicalPlant:
    """
    Class representing the plant itself, runs each iteration. This class also deals with WNTR
    and updates the database.
    """

    def __init__(self, intermediate_yaml):
        signal.signal(signal.SIGINT, self.interrupt)
        signal.signal(signal.SIGTERM, self.interrupt)

        self.intermediate_yaml = intermediate_yaml

        with self.intermediate_yaml.open(mode='r') as file:
            self.data = yaml.safe_load(file)

        logging.getLogger('wntr').setLevel(logging.WARNING)
        self.logger = get_logger(self.data['log_level'])

        self.ground_truth_path = Path(self.data["output_path"]) / "ground_truth.csv"
        self.ground_truth_path.touch(exist_ok=True)

        # connection to the database
        self.conn = sqlite3.connect(self.data["db_path"])
        self.c = self.conn.cursor()

        # Create the network
        self.wn = wntr.network.WaterNetworkModel(self.data['inp_file'])

        self.node_list = list(self.wn.node_name_list)
        self.link_list = list(self.wn.link_name_list)

        self.tank_list = self.get_node_list_by_type(self.node_list, 'Tank')
        self.junction_list = self.get_node_list_by_type(self.node_list, 'Junction')
        self.pump_list = self.get_link_list_by_type(self.link_list, 'Pump')
        self.valve_list = self.get_link_list_by_type(self.link_list, 'Valve')

        list_header = ['iteration', 'timestamp']
        list_header.extend(self.create_node_header(self.tank_list))
        list_header.extend(self.create_node_header(self.junction_list))
        list_header.extend(self.create_link_header(self.pump_list))
        list_header.extend(self.create_link_header(self.valve_list))

        self.results_list = []
        self.results_list.append(list_header)

        dummy_condition = controls.ValueCondition(self.wn.get_node(self.tank_list[0]), 'level',
                                                  '>=', -1)

        self.control_list = []
        for valve in self.valve_list:
            self.control_list.append(self.create_control_dict(valve, dummy_condition))

        for pump in self.pump_list:
            self.control_list.append(self.create_control_dict(pump, dummy_condition))

        for control in self.control_list:
            an_action = controls.ControlAction(control['actuator'], control['parameter'],
                                               control['value'])
            a_control = controls.Control(control['condition'], an_action, name=control['name'])
            self.wn.add_control(control['name'], a_control)

        if self.data['simulator'] == 'pdd':
            self.wn.options.hydraulic.demand_model = 'PDD'

        # Set initial physical conditions
        self.set_initial_values()

        self.sim = wntr.sim.WNTRSimulator(self.wn)

        self.logger.info("Starting simulation for " +
                         os.path.basename(str(self.data['inp_file']))[:-4] + " topology.")

        self.start_time = datetime.now()

    def get_node_list_by_type(self, a_list, a_type):
        result = []
        for node in a_list:
            if self.wn.get_node(node).node_type == a_type:
                result.append(str(node))
        return result

    def get_link_list_by_type(self, a_list, a_type):
        result = []
        for link in a_list:
            if self.wn.get_link(link).link_type == a_type:
                result.append(str(link))
        return result

    @staticmethod
    def create_node_header(a_list):
        result = []
        for node in a_list:
            result.append(node + "_LEVEL")
        return result

    @staticmethod
    def create_link_header(a_list):
        result = []
        for link in a_list:
            result.append(link + "_FLOW")
            result.append(link + "_STATUS")
        return result

    def get_controls(self, a_list):
        result = []
        for control in a_list:
            result.append(self.wn.get_control(control))
        return result

    def create_control_dict(self, actuator, dummy_condition):
        act_dict = dict.fromkeys(['actuator', 'parameter', 'value', 'condition', 'name'])
        act_dict['actuator'] = self.wn.get_link(actuator)
        act_dict['parameter'] = 'status'
        act_dict['condition'] = dummy_condition
        act_dict['name'] = actuator
        if type(self.wn.get_link(actuator).status) is int:
            act_dict['value'] = act_dict['actuator'].status
        else:
            act_dict['value'] = act_dict['actuator'].status.value
        return act_dict

    def register_results(self):
        values_list = []

        # Results are divided into: nodes: reservoir and tanks, links: flows and status
        # Get tanks levels
        for tank in self.tank_list:
            values_list.extend([self.wn.get_node(tank).level])

        # Get junction  levels
        for junction in self.junction_list:
            values_list.extend(
                [self.wn.get_node(junction).head - self.wn.get_node(junction).elevation])

        # Get pumps flows and status
        for pump in self.pump_list:

            values_list.extend([self.wn.get_link(pump).flow])

            if type(self.wn.get_link(pump).status) is int:
                values_list.extend([self.wn.get_link(pump).status])
            else:
                values_list.extend([self.wn.get_link(pump).status.value])

        # Get valves flows and status
        for valve in self.valve_list:
            values_list.extend([self.wn.get_link(valve).flow])

            if type(self.wn.get_link(valve).status) is int:
                values_list.extend([self.wn.get_link(valve).status])
            else:
                values_list.extend([self.wn.get_link(valve).status.value])

        return values_list

    def update_controls(self):
        """Updates all controls in WNTR."""
        for control in self.control_list:
            rows_1 = self.c.execute('SELECT value FROM plant WHERE name = ?',
                                    (control['name'],)).fetchone()
            self.conn.commit()
            new_status = int(rows_1[0])

            control['value'] = new_status

            new_action = controls.ControlAction(control['actuator'], control['parameter'],
                                                control['value'])
            new_control = controls.Control(control['condition'], new_action, name=control['name'])

            self.wn.remove_control(control['name'])
            self.wn.add_control(control['name'], new_control)

    def write_results(self, results):
        """Writes ground truth file."""
        with self.ground_truth_path.open(mode='w') as f:
            writer = csv.writer(f)
            writer.writerows(results)

    def get_plcs_ready(self):
        """
        Checks whether all PLCs have finished their loop.
        :return: boolean whether all PLCs have finished
        """
        self.c.execute("""SELECT count(*)
                        FROM sync
                        WHERE flag <= 0""")
        flag = int(self.c.fetchone()[0]) == 0
        return flag

    def main(self):
        """Runs the simulation for x iterations."""

        # We want to simulate only one hydraulic timestep each time MiniCPS processes the
        # simulation data
        self.wn.options.time.duration = self.wn.options.time.hydraulic_timestep

        self.master_time = -1
        iteration_limit = self.data["iterations"]

        self.logger.debug("Temporary file location: " + str(Path(self.data["db_path"]).parent))

        if 'batch_index' in self.data:
            self.logger.info("Running batch simulation {x} out of {y}."
                             .format(x=self.data['batch_index'] + 1,
                                     y=self.data['batch_simulations']))

        self.logger.info("Simulation will run for {x} iterations with hydraulic timestep {step}."
                         .format(x=str(iteration_limit),
                                 step=str(self.wn.options.time.hydraulic_timestep)))

        if self.data['log_level'] != 'debug':
            widgets = [' [', progressbar.Timer(), ' - ', progressbar.SimpleProgress(), '] ',
                       progressbar.Bar(), ' [', progressbar.ETA(), '] ', ]
            p_bar = progressbar.ProgressBar(max_value=iteration_limit, widgets=widgets)
            p_bar.start()

        while self.master_time < iteration_limit:
            self.c.execute("REPLACE INTO master_time (id, time) VALUES(1, ?)", (str(self.master_time),))
            self.conn.commit()

            self.master_time = self.master_time + 1

            while not self.get_plcs_ready():
                time.sleep(0.01)

            self.update_controls()

            self.logger.debug("Iteration {x} out of {y}.".format(x=str(self.master_time),
                                                                 y=str(iteration_limit)))

            if self.data['log_level'] != 'debug':
                p_bar.update(self.master_time)

            self.sim.run_sim(convergence_error=True)
            values_list = self.register_results()
<<<<<<< HEAD
            values_list.insert(0, master_time)
            values_list.insert(1, datetime.now())
=======
            values_list.insert(0, self.master_time)
>>>>>>> da197906
            self.results_list.append(values_list)

            self.update_tanks()
            self.update_pumps()
            self.update_valves()
            self.update_junctions()

            # Set sync flags for nodes
            self.c.execute("UPDATE sync SET flag=0")
            self.conn.commit()

        self.finish()

    def update_tanks(self):
        """Update tanks in database."""
        for tank in self.tank_list:
            a_level = self.wn.get_node(tank).level
            self.c.execute("UPDATE plant SET value = ? WHERE name = ?",
                           (str(a_level), tank,))
            self.conn.commit()

    def update_pumps(self):
        """"Update pumps in database."""
        for pump in self.pump_list:
            flow = Decimal(self.wn.get_link(pump).flow)
            self.c.execute("UPDATE plant SET value = ? WHERE name = ?",
                           (str(flow), pump + "F",))
            self.conn.commit()

    def update_valves(self):
        """Update valve in database."""
        for valve in self.valve_list:
            flow = Decimal(self.wn.get_link(valve).flow)
            self.c.execute("UPDATE plant SET value = ? WHERE name = ?",
                           (str(flow), valve + "F",))
            self.conn.commit()

    def update_junctions(self):
        """Update junction pressure in database."""
        for junction in self.junction_list:
            level = Decimal(self.wn.get_node(junction).head - self.wn.get_node(junction).elevation)
            # pressure = Decimal(self.wn.get_node(junction).pressure)
            self.c.execute("UPDATE plant SET value = ? WHERE name = ?",
                           (str(level), junction,))
            self.conn.commit()

    def interrupt(self, sig, frame):
        self.finish()
        self.logger.info("Simulation ended.")
        sys.exit(0)

    def finish(self):
        self.write_results(self.results_list)
        end_time = datetime.now()

        if 'batch_simulations' in self.data:
            BatchReadMeGenerator(self.intermediate_yaml).write_batch(self.start_time, end_time, self.wn,
                                                                     self.master_time)
            if self.data['batch_index'] == self.data['batch_simulations'] - 1:
                ReadMeGenerator(self.intermediate_yaml).write_readme(self.data['start_time'],
                                                                     datetime.now(), True,
                                                                     self.master_time, self.wn)
        else:
            ReadMeGenerator(self.intermediate_yaml).write_readme(self.data['start_time'],
                                                                 datetime.now(), False,
                                                                 self.master_time, self.wn)
        sys.exit(0)

    def set_initial_values(self):
        """Sets custom initial values for tanks and demand patterns in the WNTR simulation"""

        if "initial_tank_values" in self.data:
            # Initial tank values
            for tank in self.tank_list:
                if str(tank) in self.data["initial_tank_values"]:
                    value = self.data["initial_tank_values"][str(tank)]
                    self.logger.debug("Setting tank " + tank + " initial value to " + str(value))
                    self.wn.get_node(tank).init_level = value
                else:
                    self.logger.debug("Tank " + tank + " has no specified initial values, using default...")

        if "demand_patterns_data" in self.data:
            # Demand patterns for batch
            demands = pd.read_csv(self.data["demand_patterns_data"])
            for name, pat in self.wn.patterns():
                if name in demands:
                    self.logger.debug("Setting demands for " + name +
                                      " to demands defined at: " + self.data["demand_patterns_data"])
                    pat.multipliers = demands[name].values.tolist()
                else:
                    self.logger.debug("Consumer " + name + " has no demands defined, using default...")


def is_valid_file(test_parser, arg):
    if not os.path.exists(arg):
        test_parser.error(arg + " does not exist.")
    else:
        return arg


if __name__ == "__main__":
    parser = argparse.ArgumentParser(description='Run the simulation')
    parser.add_argument(dest="intermediate_yaml",
                        help="intermediate yaml file", metavar="FILE",
                        type=lambda x: is_valid_file(parser, x))

    args = parser.parse_args()

    simulation = PhysicalPlant(Path(args.intermediate_yaml))
    simulation.main()<|MERGE_RESOLUTION|>--- conflicted
+++ resolved
@@ -11,7 +11,6 @@
 import sqlite3
 import sys
 import time
-from datetime import datetime
 from pathlib import Path
 
 from dhalsim.parser.file_generator import BatchReadMeGenerator, ReadMeGenerator
@@ -256,12 +255,8 @@
 
             self.sim.run_sim(convergence_error=True)
             values_list = self.register_results()
-<<<<<<< HEAD
-            values_list.insert(0, master_time)
+            values_list.insert(0, self.master_time)
             values_list.insert(1, datetime.now())
-=======
-            values_list.insert(0, self.master_time)
->>>>>>> da197906
             self.results_list.append(values_list)
 
             self.update_tanks()
