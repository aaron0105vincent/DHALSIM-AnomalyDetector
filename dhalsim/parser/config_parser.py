import os
import sys
import tempfile
from datetime import datetime

from pathlib import Path

import yaml
from yamlinclude import YamlIncludeConstructor
from schema import Schema, Or, And, Use, Optional, SchemaError, Regex

from dhalsim.parser.input_parser import InputParser


class Error(Exception):
    """Base class for exceptions in this module."""


class EmptyConfigError(Error):
    """Raised when the configuration file is empty"""


class MissingValueError(Error):
    """Raised when there is a value missing in a configuration file"""


class InvalidValueError(Error):
    """Raised when there is a invalid value in a configuration file"""


class DuplicateValueError(Error):
    """Raised when there is a duplicate plc value in the plcs section"""


class NoSuchPlc(Error):
    """Raised when an attack targets a PLC that does not exist"""


class NoSuchNode(Error):
    """Raised when an attack targets a niode that does not exist"""


class NoSuchTag(Error):
    """Raised when an attack targets a tag the target PLC does not have"""


class NetworkAttackError(Error):
    """Used to raise errors about network attack"""


class TooManyNodes(Error):
    """Raised when there will be too many nodes in the network"""


class SchemaParser:
    """
    Class which handles all schema logic.
    """
    string_pattern = Regex(r'^[a-zA-Z0-9_]+$',
                           error="Error in string: '{}', Can only have a-z, A-Z, 0-9, and _")

    attack_pattern = Regex(r'^[a-zA-Z0-9_<>+-.]+$',
                           error="Error in attack name: '{}', "
                                 "Can only have a-z, A-Z, 0-9, and symbols: _ < > + - . (no whitespaces)")

    event_pattern = Regex(r'^[a-zA-Z0-9_<>+-.]+$',
                          error="Error in event name: '{}', "
                                "Can only have a-z, A-Z, 0-9, and symbols: _ < > + - . (no whitespaces)")

    trigger = Schema(
        Or(
            {
                'type': And(
                    str,
                    Use(str.lower),
                    'time'
                ),
                'start': And(
                    int,
                    Schema(lambda i: i >= 0, error="'start' must be positive."),
                ),
                'end': And(
                    int,
                    Schema(lambda i: i >= 0, error="'end' must be positive."),
                ),
            },
            {
                'type': And(
                    str,
                    Use(str.lower),
                    Or('below', 'above')
                ),
                'sensor': And(
                    str,
                    string_pattern,
                ),
                'value': And(
                    Or(float, And(int, Use(float))),
                ),
            },
            {
                'type': And(
                    str,
                    Use(str.lower),
                    'between'
                ),
                'sensor': And(
                    str,
                    string_pattern,
                ),
                'lower_value': And(
                    Or(float, And(int, Use(float))),
                ),
                'upper_value': And(
                    Or(float, And(int, Use(float))),
                ),
            },
        )
    )

    device_attacks = Schema({
        'name': And(
            str,
            attack_pattern,
        ),
        'trigger': trigger,
        'actuator': And(
            str,
            string_pattern,
        ),
        'command': And(
            str,
            Use(str.lower),
            Or('open', 'closed')
        )
    })

    network_attacks = Schema(
        Or(
            {
                'type': And(
                    str,
                    Use(str.lower),
                    'naive_mitm',
                ),
                'name': And(
                    str,
                    string_pattern,
                    Schema(lambda name: 1 <= len(name) <= 20,
                           error="Length of name must be between 1 and 20, '{}' has invalid length")
                ),
                'trigger': trigger,
                Or('value', 'offset', only_one=True,
                   error="'tags' should have either a 'value' or 'offset' attribute."): Or(float, And(int, Use(float))),
                'target': And(
                    str,
                    string_pattern
                ),

                Optional('direction', default='source'): And(
                    str,
                    Use(str.lower),
                    Or('source', 'destination'), error="'direction' should be one of the following:"
                                                       " 'source' or 'destination'."
                )
            },
            {
                'type': And(
                    str,
                    Use(str.lower),
                    'mitm',
                ),
                'name': And(
                    str,
                    string_pattern,
                    Schema(lambda name: 1 <= len(name) <= 20,
                           error="Length of name must be between 1 and 20, '{}' has invalid length")
                ),
                'trigger': trigger,
                'target': And(
                    str,
                    string_pattern
                ),
                'tags': [{
                    'tag': And(
                        str,
                        string_pattern,
                    ),
                    Or('value', 'offset', only_one=True,
                       error="'tags' should have either a 'value' or 'offset' attribute."): Or(float, And(int, Use(float))),
                }]
            },
            {
                'type': And(
                    str,
                    Use(str.lower),
                    'concealment_mitm',
                ),
                'name': And(
                    str,
                    string_pattern,
                    Schema(lambda name: 1 <= len(name) <= 20,
                           error="Length of name must be between 1 and 20, '{}' has invalid length")
                ),
                'trigger': trigger,
                'tag': And(
                    str,
                    string_pattern,
                ),
                Or('value', 'offset', only_one=True,
                   error="'tags' should have either a 'value' or 'offset' attribute."): Or(float, And(int, Use(float))),
                'target': And(
                    str,
                    string_pattern
                )
            },
            {
                'type': And(
                    str,
                    Use(str.lower),
                    'simple_stale',
                ),
                'name': And(
                    str,
                    string_pattern,
                    Schema(lambda name: 1 <= len(name) <= 20,
                           error="Length of name must be between 1 and 20, '{}' has invalid length")
                ),
                'trigger': trigger,
                'target': And(
                    str,
                    string_pattern
                )
            },
            {
                'type': And(
                    str,
                    Use(str.lower),
                    'simple_dos',
                ),
                'name': And(
                    str,
                    string_pattern,
                    Schema(lambda name: 1 <= len(name) <= 20,
                           error="Length of name must be between 1 and 20, '{}' has invalid length")
                ),
                'trigger': trigger,
                'target': And(
                    str,
                    string_pattern
                ),
                Optional('direction', default='source'): And(
                    str,
                    Use(str.lower),
                    Or('source', 'destination'), error="'direction' should be one of the following:"
                                                       " 'source' or 'destination'."
                )
            }

        )
    )

    network_events = Schema(
        Or(
            {
                'type': And(
                    str,
                    Use(str.lower),
                    'packet_loss',
                ),
                'name': And(
                    str,
                    string_pattern,
                    Schema(lambda name: 1 <= len(name) <= 20,
                           error="Length of name must be between 1 and 20, '{}' has invalid length")
                ),
                'trigger': trigger,
                'target': And(
                    str,
                    string_pattern
                ),
                'value': And(
                    Or(float, And(int, Use(float)))
                )
            },
            {
                'type': And(
                    str,
                    Use(str.lower),
                    'network_delay',
                ),
                'name': And(
                    str,
                    string_pattern,
                    Schema(lambda name: 1 <= len(name) <= 20,
                           error="Length of name must be between 1 and 20, '{}' has invalid length")
                ),
                'trigger': trigger,
                'target': And(
                    str,
                    string_pattern
                ),
                'value': And(
                    Or(float, And(int, Use(float)))
                )
            },
            {
                'type': And(
                    str,
                    Use(str.lower),
                    'network_delay_loss',
                ),
                'name': And(
                    str,
                    string_pattern,
                    Schema(lambda name: 1 <= len(name) <= 20,
                           error="Length of name must be between 1 and 20, '{}' has invalid length")
                ),
                'trigger': trigger,
                'target': And(
                    str,
                    string_pattern
                ),
                'loss_value': And(
                    Or(float, And(int, Use(float)))
                ),
                'delay_value': And(
                    Or(float, And(int, Use(float)))
                )
            }
        )
    )

    @staticmethod
    def path_schema(data: dict, config_path: Path) -> dict:
        """
        For all the values that need to be a path, this function converts them to absolute paths,
        checks if they exists, and checks the suffix if applicable.

        :param data: data from the config file
        :type data: dict
        :param config_path: That to the config file
        :type config_path:

        :return: the config data, but with existing absolute path objects
        :rtype: dict
        """
        return Schema(
            And(
                {
                    'inp_file': And(
                        Use(Path),
                        Use(lambda p: config_path.absolute().parent / p),
                        Schema(lambda l: Path.is_file, error="'inp_file' could not be found."),
                        Schema(lambda f: f.suffix == '.inp',
                               error="Suffix of 'inp_file' should be .inp.")),
                    Optional('output_path', default=config_path.absolute().parent / 'output'): And(
                        Use(str, error="'output_path' should be a string."),
                        Use(Path),
                        Use(lambda p: config_path.absolute().parent / p),
                    ),
                    Optional('initial_tank_data'): And(
                        Use(Path),
                        Use(lambda p: config_path.absolute().parent / p),
                        Schema(lambda l: Path.is_file, error="'initial_tank_data' could not be found."),
                        Schema(lambda f: f.suffix == '.csv',
                               error="Suffix of initial_tank_data should be .csv")),
                    Optional('demand_patterns'): And(
                        Use(Path),
                        Use(lambda p: config_path.absolute().parent / p),
                        Schema(lambda l: Path.exists, error="'demand_patterns' path does not exist."),
                        Or(
                            Path.is_dir,
                            Schema(lambda f: f.suffix == '.csv',
                                   error="Suffix of demand_patterns should be .csv"))),
                    Optional('network_loss_data'): And(
                        Use(Path),
                        Use(lambda p: config_path.absolute().parent / p),
                        Schema(lambda l: Path.is_file, error="'network_loss_data' could not be found."),
                        Schema(lambda f: f.suffix == '.csv',
                               error="Suffix of network_loss_data should be .csv")),
                    Optional('network_delay_data'): And(
                        Use(Path),
                        Use(lambda p: config_path.absolute().parent / p),
                        Schema(lambda l: Path.is_file, error="'network_delay_data' could not be found."),
                        Schema(lambda f: f.suffix == '.csv',
                               error="Suffix of network_delay_data should be .csv")),
                    str: object
                }
            )
        ).validate(data)

    @staticmethod
    def validate_schema(data: dict) -> dict:
        """
        Apply a schema to the data. This schema make sure that every reuired parameter is given.
        It also fills in default values for missing parameters.
        It will test for types of parameters as well.
        Besides that, it converts some strings to lower case, like those of :code:'log_level'.

        :param data: data from the config file
        :type data: dict

        :return: A verified version of the data of the config file
        :rtype: dict
        """
        plc_schema = Schema([{
            'name': And(
                str,
                SchemaParser.string_pattern,
                Schema(lambda name: 1 <= len(name) <= 10,
                       error="Length of name must be between 1 and 10, '{}' has invalid length")
            ),
            Optional('sensors'): [And(
                str,
                SchemaParser.string_pattern
            )],
            Optional('actuators'): [And(
                str,
                SchemaParser.string_pattern
            )]
        }])

        config_schema = Schema({
            'plcs': plc_schema,
            'inp_file': Path,
            Optional('network_topology_type', default='simple'): And(
                str,
                Use(str.lower),
                Or('complex', 'simple')),
            'output_path': Path,
            Optional('iterations'): And(
                int,
                Schema(lambda i: i > 0, error="'iterations' must be positive.")),
            Optional('mininet_cli', default=False): bool,
            Optional('log_level', default='info'): And(
                str,
                Use(str.lower),
                Or('debug', 'info', 'warning', 'error', 'critical', error="'log_level' should be "
                                                                          "one of the following: "
                                                                          "'debug', 'info', 'warning', "
                                                                          "'error' or 'critical'.")),
            Optional('demand', default='pdd'): And(
                str,
                Use(str.lower),
                Or('pdd', 'dd'), error="'demand' should be one of the following: 'pdd' or 'dd'."),
            Optional('noise_scale', default=0.0): And(
                float,
                Schema(lambda i: i >= 0, error="'noise_scale' must be positive.")),
            Optional('attacks'): {
                Optional('device_attacks'): [SchemaParser.device_attacks],
                Optional('network_attacks'): [SchemaParser.network_attacks],
            },
            Optional('events'): {
                Optional('network_events'): [SchemaParser.network_events],
            },
            Optional('batch_simulations'): And(
                int,
                Schema(lambda i: i > 0, error="'batch_simulations' must be positive.")),
            Optional('saving_interval'): And(
                int,
                Schema(lambda i: i > 0, error="'saving_interval' must be positive.")),
            Optional('initial_tank_data'): Path,
            Optional('demand_patterns'): Path,
            Optional('network_loss_data'): Path,
            Optional('network_delay_data'): Path,
            Optional('simulator', default='wntr'): And(
                str,
                Use(str.lower),
                Or('wntr', 'epynet')),
        })

        return config_schema.validate(data)


class ConfigParser:
    """
    Class handling the parsing of the input config data.

    :param config_path: The path to the config file of the experiment in yaml format
    :type config_path: Path
    """

    def __init__(self, config_path: Path):
        self.batch_index = None
        self.yaml_path = None
        self.db_path = None

        self.config_path = config_path.absolute()

        YamlIncludeConstructor.add_to_loader_class(loader_class=yaml.FullLoader,
                                                   base_dir=config_path.absolute().parent)

        try:
            self.data = self.apply_schema(self.config_path)
        except SchemaError as exc:
            sys.exit(exc.code)

        try:
            self.do_checks(self.data)
        except Error as exc:
            sys.exit(exc)

        self.batch_mode = 'batch_simulations' in self.data
        if self.batch_mode:
            self.batch_simulations = self.data['batch_simulations']

    @staticmethod
    def do_checks(data: dict):
        """
        Perform various checks on the data provided

        :param data: The data to check
        """
        ConfigParser.not_too_many_nodes(data)

    @staticmethod
    def not_too_many_nodes(data: dict):
        """
        Check if there are not more then 250 plcs and network attacks.
        This would cause trouble with assigning IP and MAC addresses.

        :param data: the data to check on
        :raise TooManyNodes: When there are more then 250 nodes in the network
        """
        raise_message = "There are too many nodes in the network. Only 250 nodes are supported."

        if 'plcs' in data:
            n_plcs = len(data["plcs"])
            if n_plcs > 250:
                raise TooManyNodes(raise_message)
            if 'attacks' in data and 'network_attacks' in data['attacks'] and \
                    n_plcs + len(data['attacks']['network_attacks']) > 250:
                raise TooManyNodes(raise_message)
        elif 'attacks' in data and 'network_attacks' in data['attacks'] and \
                len(data['attacks']['network_attacks']) > 250:
            raise TooManyNodes(raise_message)

    @staticmethod
    def apply_schema(config_path: Path) -> dict:
        """
        Load the yaml data from the config file, and apply the schema.

        :param config_path: The to the config file
        :type config_path: Path

        :return: A verified version of the data of the config file
        :rtype: dict
        """
        data = ConfigParser.load_yaml(config_path)
        data = SchemaParser.path_schema(data, config_path)
        return SchemaParser.validate_schema(data)

    @staticmethod
    def load_yaml(path: Path) -> dict:
        """
        Uses :code:'pyyaml' and :code'pyyaml-include' to read in a yaml file.
        This means you can use '!include' to include yaml files in other yaml files.

        :param path: path to the yaml file to be loaded.
        :type path: Path
        :return: a dict representing the yaml file
        :rtype: dict
        """
        try:
            with path.open(mode='r') as file:
                data = yaml.load(file, Loader=yaml.FullLoader)
            return data
        except FileNotFoundError as exc:
            sys.exit(f"File not found: {exc.filename}")

    @property
    def output_path(self):
        """
        Property for the path to the output folder.
        ''output'' by default.

        :return: absolute path to the output folder
        :rtype: Path
        """
        path = self.data['output_path']
        if self.batch_mode:
            path /= 'batch_' + str(self.batch_index)
        return path

    @property
    def demand_patterns(self):
        """
        Function that returns path to demand pattern csv

        :return: absolute path to the demand pattern csv
        :rtype: Path
        """
        path = self.data.get('demand_patterns')

        # If running in batch mode, then have to use batch index in name
        if self.batch_mode:
            path /= str(self.batch_index) + '.csv'

        if not path.is_file():
            raise FileNotFoundError(str(path) + " is not a file.")
        return path

    def generate_device_attacks(self, yaml_data):
        """
        This function will add device attacks to the appropriate PLCs in the intermediate yaml

        :param yaml_data: The YAML data without the device attacks
        """
        if 'attacks' in self.data and 'device_attacks' in self.data['attacks']:
            for device_attack in self.data['attacks']['device_attacks']:
                for plc in yaml_data['plcs']:
                    if device_attack['actuator'] in plc['actuators']:
                        if 'attacks' not in plc.keys():
                            plc['attacks'] = []
                        plc['attacks'].append(device_attack)
                        break
        return yaml_data

    def generate_network_attacks(self):
        """
        This function will add device attacks to the appropriate PLCs in the intermediate yaml

        :param network_attacks: The YAML data of the network attacks
        """
        if 'attacks' in self.data and 'network_attacks' in self.data['attacks']:
            network_attacks = self.data['attacks']["network_attacks"]
            for network_attack in network_attacks:
                # Check existence and validity of target PLC
                target = network_attack['target']

                # Network attacks to SCADA do not need a target plc
                if target == 'scada':
                    continue

                target_plc = None
                for plc in self.data.get("plcs"):
                    if plc['name'] == target:
                        target_plc = plc
                        break
                if not target_plc:
                    raise NoSuchPlc("PLC {plc} does not exists".format(plc=target))

                if network_attack['type'] == 'mitm':
                    # Check existence of tags on target PLC
                    tags = []
                    for tag in network_attack['tags']:
                        tags.append(tag['tag'])
                    if not set(tags).issubset(set(target_plc['actuators'] + target_plc['sensors'])):
                        raise NoSuchTag(
                            f"PLC {target_plc['name']} does not have all the tags specified.")

            return network_attacks
        return []

    def generate_network_events(self):
        """
        This function will add network events in the intermediate yaml
        """

        if 'events' in self.data and 'network_events' in self.data['events']:
            network_events = self.data['events']['network_events']
            for network_event in network_events:
                # Check the existence and validity of target node
                target = network_event['target']

                if target == 'scada':
                    continue

                target_node = None
                for node in self.data.get('plcs'):
                    if node['name'] == target:
                        target_node = target
                        break
                if not target_node:
                    raise NoSuchNode("Node {node} does not exists".format(node=target))

            return network_events
        return []

    def generate_temporary_dirs(self):
        """Generates the temporary directory and yaml/db paths"""
        # Create temp directory and intermediate yaml files in /tmp/
        temp_directory = tempfile.mkdtemp(prefix='dhalsim_')
        # Change read permissions in tempdir
        os.chmod(temp_directory, 0o775)
        self.yaml_path = Path(temp_directory + '/intermediate.yaml')
        self.db_path = temp_directory + '/dhalsim.sqlite'

    def generate_intermediate_yaml(self):
        """Writes the intermediate.yaml file to include all options specified in the config, the plc's and their
        data, and all valves/pumps/tanks etc.

        :return: the path to the yaml file
        :rtype: Path
        """
        self.generate_temporary_dirs()

        yaml_data = {}
        yaml_data['config_path'] = str(self.config_path)

        # Begin with PLC data specified in plcs section
        yaml_data['plcs'] = self.data['plcs']
        # Add path and database information
        yaml_data['inp_file'] = str(self.data['inp_file'])
        yaml_data['output_path'] = str(self.output_path)
        yaml_data['db_path'] = self.db_path
        yaml_data['network_topology_type'] = self.data['network_topology_type']

        # Simulator to be used, it can be EPANET WNTR or EPANET epynet
        yaml_data['simulator'] = self.data['simulator']

        # Add batch mode parameters
        if self.batch_mode:
            yaml_data['batch_index'] = self.batch_index
            yaml_data['batch_simulations'] = self.data['batch_simulations']
        # Initial physical values
        # If the user has not configured initial_tank_data, yaml_data will not have this key
        if 'initial_tank_data' in self.data:
            yaml_data['initial_tank_data'] = str(self.data['initial_tank_data'])
        if 'demand_patterns' in self.data:
            yaml_data['demand_patterns_data'] = str(self.demand_patterns)
        # Add network loss parameters
        if 'network_loss_data' in self.data:
            yaml_data['network_loss_data'] = str(self.data['network_loss_data'])
        # Add network delay parameters
        if 'network_delay_data' in self.data:
            yaml_data['network_delay_data'] = str(self.data['network_delay_data'])
        # Mininet cli parameter
        yaml_data['mininet_cli'] = self.data['mininet_cli']
        # Write intermittent saving interval to intermediate yaml
        if 'saving_interval' in self.data:
            yaml_data['saving_interval'] = self.data['saving_interval']
        # Write gaussian noise scale value to intermediate yaml
        if 'noise_scale' in self.data:
            yaml_data['noise_scale'] = self.data['noise_scale']
<<<<<<< HEAD
        else:
            yaml_data['noise_scale'] = 0
=======
>>>>>>> 80e2e260

        # Demand
        yaml_data['demand'] = self.data['demand']

        # Note: if iterations not present then default value will be written in InputParser
        if 'iterations' in self.data:
            yaml_data['iterations'] = self.data['iterations']

        # Log level
        yaml_data['log_level'] = self.data['log_level']

        yaml_data['start_time'] = datetime.now()
        # Write values from IMP file into yaml file (controls, tanks/valves/initial values, etc.)
        yaml_data = InputParser(yaml_data).write()

        # Parse the device attacks from the config file
        yaml_data = self.generate_device_attacks(yaml_data)
        yaml_data["network_attacks"] = self.generate_network_attacks()

        # Parse network events from the config file
        yaml_data["network_events"] = self.generate_network_events()

        # Write data to yaml file
        with self.yaml_path.open(mode='w') as intermediate_yaml:
            yaml.safe_dump(yaml_data, intermediate_yaml)

        return self.yaml_path<|MERGE_RESOLUTION|>--- conflicted
+++ resolved
@@ -734,11 +734,8 @@
         # Write gaussian noise scale value to intermediate yaml
         if 'noise_scale' in self.data:
             yaml_data['noise_scale'] = self.data['noise_scale']
-<<<<<<< HEAD
         else:
             yaml_data['noise_scale'] = 0
-=======
->>>>>>> 80e2e260
 
         # Demand
         yaml_data['demand'] = self.data['demand']
