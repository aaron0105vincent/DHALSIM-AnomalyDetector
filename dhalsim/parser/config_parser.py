--- conflicted
+++ resolved
@@ -350,31 +350,10 @@
 
         :param data: The data to check
         """
-<<<<<<< HEAD
-        ConfigParser.network_attack_only_complex(data)
-        ConfigParser.not_too_many_nodes(data)
-
-    @staticmethod
-    def network_attack_only_complex(data: dict):
-        """
-        Check if a network attack is applied on a complex topology
-
-        :param data: the data to check on
-        :raise NetworkAttackError: When Network attacks are applied in a simple topology
-        """
-        if 'attacks' in data and 'network_attacks' in data['attacks'] and \
-                len(data['attacks']['network_attacks']) > 0 and \
-                data['network_topology_type'] == 'simple':
-            raise NetworkAttackError("Network attacks can only be applied on a complex topology")
-
-    @staticmethod
-    def not_too_many_nodes(data: dict):
-=======
         ConfigParser.not_to_many_nodes(data)
 
     @staticmethod
     def not_to_many_nodes(data: dict):
->>>>>>> 786aaca8
         """
         Check if there are not more then 250 plcs and network attacks.
         This would cause trouble with assigning IP and MAC addresses.
