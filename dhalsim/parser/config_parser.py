import logging
import sys
from pathlib import Path

import pandas as pd
import yaml

from dhalsim.parser.input_parser import InputParser


class Error(Exception):
    """Base class for exceptions in this module."""


class EmptyConfigError(Error):
    """Raised when the configuration file is empty"""


class MissingValueError(Error):
    """Raised when there is a value missing in a configuration file"""


class InvalidValueError(Error):
    """Raised when there is a invalid value in a configuration file"""


class DuplicateValueError(Error):
    """Raised when there is a duplicate plc value in the cpa file"""


class NoSuchPlc(Error):
    """Raised when an attack targets a PLC that does not exist"""

class NoSuchTag(Error):
    """Raised when an attack targets a tag the target PLC does not have"""


class ConfigParser:
    """
    Class handling the parsing of the input config data.

    :param config_path: The path to the config file of the experiment in yaml format
    :type config_path: Path
    """

    def __init__(self, config_path: Path):
        """Constructor method"""
        self.batch_index = None
        self.config_path = config_path.absolute()

        # Load yaml data from config file
        with config_path.open(mode='r') as file:
            self.config_data = yaml.load(file, Loader=yaml.FullLoader)

        # Assert config data is not empty
        if not self.config_data:
            raise EmptyConfigError

        # Create temp directory and intermediate yaml files in /tmp/
        self.yaml_path = Path("/tmp/dhalsim/intermediate.yaml")
        self.yaml_path.parent.mkdir(parents=True, exist_ok=True)

    def get_path(self, path_input):
        """
        Function that returns a given path if it exists

        :param path_input: Path that should be returned
        :type path_input: str
        :return: absolute path to the file
        :rtype: Path
        """
        path = self.config_data.get(path_input)
        if not path:
            raise MissingValueError(path_input + " not in config file.")
        path = (self.config_path.parent / path).absolute()
        if not path.is_file():
            raise FileNotFoundError(str(path) + " is not a file.")
        return path

    @property
    def output_path(self):
        """
        Property for the path to the output folder.
        ``output`` by default.

        :return: absolute path to the output folder
        :rtype: Path
        """
        path = self.config_data.get('output_path')
        if not path:
            path = 'output'
        path = (self.config_path.parent / path).absolute()
        return path

    @property
    def inp_file(self):
        """
        Property for the path to the inp file.

        :return: absolute path to the inp file
        :rtype: Path
        """
        return self.get_path('inp_file')

    @property
    def cpa_file(self):
        """
        Property for the path to the cpa file.

        :return: absolute path to the cpa file
        :rtype: Path
        """
        return self.get_path('cpa_file')

    @property
    def initial_tank_data(self):
        """
        Property for the path to the initial tank data file.

        :return: absolute path to the initial tank data file
        :rtype: Path
        """
        return self.get_path('initial_tank_data')

    @property
    def network_loss_data(self):
        """
        Property for the path to the network loss data file.

        :return: absolute path to the inp file
        :rtype: Path
        """
        return self.get_path('network_loss_data')

    @property
    def network_delay_data(self):
        """
        Property for the path to the network delay data file.

        :return: absolute path to the inp file
        :rtype: Path
        """
        return self.get_path('network_delay_data')

    @property
    def demand_patterns(self):
        """
        Function that returns path to demand pattern csv

        :return: absolute path to the demand pattern csv
        :rtype: Path
        """
        path = self.config_data.get('demand_patterns')
        if not path:
            raise MissingValueError("demand_patterns not in config file.")

        # If running in batch mode, then have to use batch index in name
        if self.batch_mode:
            path = str(path) + str(self.batch_index) + '.csv'

        path = (self.config_path.parent / path).absolute()
        if not path.is_file():
            raise FileNotFoundError(str(path) + " is not a file.")
        return path

    @property
    def cpa_data(self):
        """Property to load the yaml data from the cpa file.

        :return: data from cpa file
        """
        with self.get_path('cpa_file').open() as file:
            cpa = yaml.load(file, Loader=yaml.FullLoader)

        # Verification of plc data
        plcs = cpa.get('plcs')
        if not plcs:
            raise MissingValueError("PLCs section not present in cpa_file.")

        # Check for plc names (and check for duplicates)
        plc_list = []
        for plc in plcs:
            if not plc.get('name'):
                raise MissingValueError("PLC in cpa file missing a name.")
            else:
                plc_list.append(plc.get('name'))

        if len(plc_list) != len(set(plc_list)):
            raise DuplicateValueError
        return cpa

    @property
    def attacks_data(self):
        """
        Property to load attacks from the attacks file specified in the config file

        :return: data from the attack file
        """
        with self.get_path('attacks_path').open(mode='r') as attacks_description:
            attacks = yaml.safe_load(attacks_description)

        return attacks

    @property
    def network_topology_type(self):
        """
        Load the type of topology. This is either `simple` or `complex`.

        :return: the type of the topology
        :rtype: str
        """
        if not 'network_topology_type' in self.config_data:
            return 'simple'

        network_type = self.config_data["network_topology_type"]

        if type(network_type) != str:
            raise InvalidValueError("network_topology_type must be simple or complex.")
        if network_type.lower() != 'simple' and network_type.lower() != 'complex':
            raise InvalidValueError("network_topology_type must be simple or complex.")

        return network_type.lower()

<<<<<<< HEAD
    def generate_device_attacks(self, yaml_data):
        """
        This function will add device attacks to the appropriate PLCs in the intermediate yaml

        :param yaml_data: The YAML data without the device attacks
        """
        for device_attack in self.attacks_data['device_attacks']:
            for plc in yaml_data['plcs']:
                if device_attack['actuator'] in plc['actuators']:
                    if 'attacks' not in plc.keys():
                        plc['attacks'] = []
                    plc['attacks'].append(device_attack)
                    break
=======
    def get_boolean(self, config_str, default_value):
        """
        Load the config_str. This is either `true` or `false`.
        
        :param config_str: name of config value in config file
        :type config_str: str
        :param default_value: default value of the boolean
        :type default_value: bool
        :return: boolean of config_str
        :rtype: boolean
        """
        if config_str not in self.config_data:
            return default_value

        config_boolean = self.config_data[config_str]

        if type(config_boolean) != bool:
            raise InvalidValueError("batch_mode must be a boolean (true or false)")

        return config_boolean

    @property
    def batch_mode(self):
        """
        Load the batch mode boolean. This is either `true` or `false`.

        :return: boolean of batch mode boolean
        :rtype: boolean
        """
        return self.get_boolean('batch_mode', False)

    @property
    def mininet_cli(self):
        """
        Load the mininet cli boolean. This is either `true` or `false`.

        :return: boolean of mininet cli
        :rtype: boolean
        """
        return self.get_boolean("mininet_cli", False)

    def generate_attacks(self, yaml_data):
        if 'run_attack' in self.config_data.keys() and self.config_data['run_attack']:
            if 'device_attacks' in self.attacks_data.keys():
                for device_attack in self.attacks_data['device_attacks']:
                    for plc in yaml_data['plcs']:
                        if set(device_attack['actuators']).issubset(set(plc['actuators'])):
                            if 'attacks' not in plc.keys():
                                plc['attacks'] = []
                            plc['attacks'].append(device_attack)
                            break
>>>>>>> 596cb166
        return yaml_data

    def generate_network_attacks(self, network_attacks):
        """
        This function will add device attacks to the appropriate PLCs in the intermediate yaml

        :param network_attacks: The YAML data of the network attacks
        """
        for network_attack in network_attacks:
            if "name" not in network_attack:
                raise MissingValueError("No name specified an network attack")

            # Check existence and validity of network attack type
            if "type" not in network_attack:
                raise MissingValueError("No type specified for network attack {name}".format(name=network_attack["name"]))
            network_attack['type'] = network_attack['type'].lower()
            if network_attack['type'] not in ['mitm']:
                raise InvalidValueError(f"{network_attack['type']} is not a valid network attack type")

            # Check existence and validity of target PLC
            if "target" not in network_attack:
                raise MissingValueError("No target specified for network attack {name}".format(name=network_attack["name"]))
            target = network_attack['target']
            target_plc = None
            for plc in self.cpa_data.get("plcs"):
                if plc['name'] == target:
                    target_plc = plc
                    break
            if not target_plc:
                raise NoSuchPlc("PLC {plc} does not exists".format(plc=target))

            if "trigger" not in network_attack:
                raise MissingValueError("No trigger specified for network attack {name}".format(name=network_attack["name"]))

            if "type" not in network_attack["trigger"]:
                raise MissingValueError("No trigger type specified for network attack {name}".format(name=network_attack["name"]))

            network_attack["trigger"]["type"] = network_attack["trigger"]["type"].lower()

            if network_attack["trigger"]["type"] == 'time':
                if "start" not in network_attack["trigger"]:
                    raise MissingValueError("No start time specified for network attack {name}".format(name=network_attack["name"]))
                if "end" not in network_attack["trigger"]:
                    raise MissingValueError("No end time specified for network attack {name}".format(name=network_attack["name"]))
            elif network_attack["trigger"]["type"] == 'between':
                if "lower_value" not in network_attack["trigger"]:
                    raise MissingValueError("No lower_value specified for network attack {name}".format(name=network_attack["name"]))
                if "upper_value" not in network_attack["trigger"]:
                    raise MissingValueError("No upper_value specified for network attack {name}".format(name=network_attack["name"]))
            elif network_attack["trigger"]["type"] == 'above' or network_attack["trigger"]["type"] == 'below':
                if "value" not in network_attack["trigger"]:
                    raise MissingValueError("No value specified for network attack {name}".format(name=network_attack["name"]))
            else:
                raise InvalidValueError("Trigger type should be either 'time', 'between', 'above' or 'below' for network attack {name}".format(name=network_attack["name"]))

            # Check existence of tags on target PLC
            tags = []
            for tag in network_attack['tags']:
                tags.append(tag['tag'])
            if not set(tags).issubset(set(target_plc['actuators'] + target_plc['sensors'])):
                raise NoSuchTag(f"PLC {target_plc['name']} does not have all the tags specified.")

        return network_attacks

    def generate_intermediate_yaml(self):
        """Writes the intermediate.yaml file to include all options specified in the config, the plc's and their
        data, and all valves/pumps/tanks etc.

        :return: the path to the yaml file
        :rtype: Path
        """
        # Begin with PLC data specified in CPA file
        yaml_data = self.cpa_data
        # Add path and database information
        yaml_data['inp_file'] = str(self.inp_file)
        yaml_data['cpa_file'] = str(self.cpa_file)
        yaml_data['output_path'] = str(self.output_path)
        yaml_data['db_path'] = "/tmp/dhalsim/dhalsim.sqlite"
        yaml_data['network_topology_type'] = self.network_topology_type
        # Add batch mode parameters
        yaml_data['batch_mode'] = self.batch_mode
        if yaml_data['batch_mode']:
            yaml_data['batch_index'] = self.batch_index
        # Initial physical values
        if 'initial_tank_data' in self.config_data:
            yaml_data['initial_tank_data'] = str(self.initial_tank_data)
        if 'demand_patterns' in self.config_data:
            yaml_data['demand_patterns_data'] = str(self.demand_patterns)
        # Add network loss parameters
        if 'network_loss_data' in self.config_data:
            yaml_data['network_loss_data'] = str(self.network_loss_data)
        # Add network delay parameters
        if 'network_delay_data' in self.config_data:
            yaml_data['network_delay_data'] = str(self.network_delay_data)
        # Mininet cli parameter
        yaml_data['mininet_cli'] = self.mininet_cli

        if 'simulator' in self.config_data:
            yaml_data['simulator'] = self.config_data['simulator']
        else:
            yaml_data['simulator'] = 'pdd'

        # Note: if iterations not present then default value will be written in InputParser
        if 'iterations' in self.config_data:
            yaml_data['iterations'] = self.config_data['iterations']

        # Log level
        if 'log_level' in self.config_data:
            if self.config_data['log_level'] in ['debug', 'info', 'warning', 'error', 'critical']:
                yaml_data['log_level'] = self.config_data['log_level']
            else:
                raise InvalidValueError("Invalid log_level value.")
        else:
            yaml_data['log_level'] = 'info'

        # Write values from IMP file into yaml file (controls, tanks/valves/initial values, etc.)
        yaml_data = InputParser(yaml_data).write()

        # Parse the device attacks from the config file
        if "run_attack" in self.config_data.keys() and self.config_data['run_attack']:
            if self.attacks_data is not None:
                if 'device_attacks' in self.attacks_data.keys():
                    yaml_data = self.generate_device_attacks(yaml_data)
                if "network_attacks" in self.attacks_data.keys():
                    yaml_data["network_attacks"] = self.generate_network_attacks(self.attacks_data["network_attacks"])

        # Write data to yaml file
        with self.yaml_path.open(mode='w') as intermediate_yaml:
            yaml.safe_dump(yaml_data, intermediate_yaml)

        return self.yaml_path<|MERGE_RESOLUTION|>--- conflicted
+++ resolved
@@ -221,7 +221,6 @@
 
         return network_type.lower()
 
-<<<<<<< HEAD
     def generate_device_attacks(self, yaml_data):
         """
         This function will add device attacks to the appropriate PLCs in the intermediate yaml
@@ -235,11 +234,12 @@
                         plc['attacks'] = []
                     plc['attacks'].append(device_attack)
                     break
-=======
+
+
     def get_boolean(self, config_str, default_value):
         """
         Load the config_str. This is either `true` or `false`.
-        
+
         :param config_str: name of config value in config file
         :type config_str: str
         :param default_value: default value of the boolean
@@ -287,7 +287,6 @@
                                 plc['attacks'] = []
                             plc['attacks'].append(device_attack)
                             break
->>>>>>> 596cb166
         return yaml_data
 
     def generate_network_attacks(self, network_attacks):
