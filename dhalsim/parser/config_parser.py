--- conflicted
+++ resolved
@@ -140,7 +140,6 @@
         return cpa
 
     @property
-<<<<<<< HEAD
     def attacks_data(self):
         """
         Property to load attacks from the attacks file specified in the config file
@@ -151,7 +150,7 @@
             attacks = yaml.safe_load(attacks_description)
 
         return attacks
-=======
+
     def network_topology_type(self):
         """
         Load the type of topology. This is either `simple` or `complex`.
@@ -170,7 +169,6 @@
             raise InvalidValueError("network_topology_type must be simple or complex")
 
         return network_type.lower()
->>>>>>> 365749e3
 
     def generate_intermediate_yaml(self):
         """Writes the intermediate.yaml file to include all options specified in the config, the plc's and their
