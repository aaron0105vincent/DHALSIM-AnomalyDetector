from dhalsim.python2.topo.simple_topo import SimpleTopo
from mininet.net import Mininet
from mininet.link import TCLink
import pytest
import yaml


@pytest.fixture
def unmodified_dict():
    return {"plcs": [{"name": "PLC1", }, {"name": "PLC2", }, ], }


@pytest.fixture
def filled_dict():
<<<<<<< HEAD
    return {'plcs': [{'public_ip': '192.168.1.1', 'mac': '00:1D:9C:C7:B0:70', 'name': 'PLC1',
                      'local_ip': '192.168.1.1', 'interface': 'PLC1-eth0',
                      'gateway': '192.168.1.254'},
                     {'public_ip': '192.168.1.2', 'mac': '00:1D:9C:C7:B0:70', 'name': 'PLC2',
                      'local_ip': '192.168.1.2', 'interface': 'PLC2-eth0',
                      'gateway': '192.168.1.254'}]}
=======
    return {
        'scada': {'interface': 'scada-eth0', 'ip': '192.168.2.1', 'name': 'scada'},
        'plcs': [{'name': 'PLC1', 'ip': '192.168.1.1',
                      'mac': '00:1D:9C:C7:B0:70', 'interface': 'PLC1-eth0',
                      'gateway': '192.168.1.254'},
                     {'name': 'PLC2', 'ip': '192.168.1.2',
                      'mac': '00:1D:9C:C7:B0:70', 'interface': 'PLC2-eth0',
                      'gateway': '192.168.1.254'}]
    }
>>>>>>> 82881c6f


@pytest.fixture
def topo_fixture(mocker, tmpdir, unmodified_dict):
    mocker.patch('mininet.net.Mininet.randMac', return_value="00:1D:9C:C7:B0:70")

    c = tmpdir.join("intermediate.yaml")
    with c.open(mode='w') as intermediate_yaml:
        yaml.dump(unmodified_dict, intermediate_yaml)

    return SimpleTopo(c)


def test_writeback_yaml(tmpdir, topo_fixture, filled_dict):
    with tmpdir.join("intermediate.yaml").open(mode='r') as intermediate_yaml:
        dump = yaml.safe_load(intermediate_yaml)
    assert dump == filled_dict


def test_host_amount_network(topo_fixture):
    # Expecting 4 hosts; 2 PLCs, a router, a scada and a plant
    assert len(topo_fixture.hosts()) == 5


def test_host_names(topo_fixture):
    assert topo_fixture.hosts()[0] == 'PLC1'
    assert topo_fixture.hosts()[1] == 'PLC2'
    assert topo_fixture.hosts()[2] == 'plant'
    assert topo_fixture.hosts()[3] == 'r0'
    assert topo_fixture.hosts()[4] == 'scada'


def test_host_ips(topo_fixture):
    print(topo_fixture.nodeInfo('PLC1'))
    assert topo_fixture.nodeInfo('PLC1')['ip'] == '192.168.1.1/24'
    assert topo_fixture.nodeInfo('PLC2')['ip'] == '192.168.1.2/24'
    assert topo_fixture.nodeInfo('r0')['ip'] == '192.168.1.254/24'
    assert topo_fixture.nodeInfo('scada')['ip'] == '192.168.2.1/24'


def test_host_gateways(topo_fixture):
    assert topo_fixture.nodeInfo('PLC1')['defaultRoute'] == 'via 192.168.1.254/24'
    assert topo_fixture.nodeInfo('PLC2')['defaultRoute'] == 'via 192.168.1.254/24'
    assert topo_fixture.nodeInfo('scada')['defaultRoute'] == 'via 192.168.2.254/24'


def test_router_link_props(topo_fixture):
    assert topo_fixture.linkInfo('s1', 'r0')['intfName2'] == 'r0-eth1'
    assert topo_fixture.linkInfo('s1', 'r0')['params2'] == {'ip': '192.168.1.254/24'}
    assert topo_fixture.linkInfo('s2', 'r0')['intfName2'] == 'r0-eth2'
    assert topo_fixture.linkInfo('s2', 'r0')['params2'] == {'ip': '192.168.2.254/24'}


def test_links_amount(topo_fixture):
    assert len(topo_fixture.links()) == 5


def test_links_endpoints(topo_fixture):
    print(topo_fixture.links())
    # Link from switch 1 to router
    assert topo_fixture.links()[0][0] == 's2'
    assert topo_fixture.links()[0][1] == 'r0'
    # Link from switch2 to router
    assert topo_fixture.links()[1][0] == 's1'
    assert topo_fixture.links()[1][1] == 'r0'
    # Link from switch 1 to PLC1
    assert topo_fixture.links()[2][0] == 's2'
    assert topo_fixture.links()[2][1] == 'scada'
    # Link from switch 1 to PLC2
    assert topo_fixture.links()[3][0] == 's1'
    assert topo_fixture.links()[3][1] == 'PLC1'
    # Link from switch 2 to scada
    assert topo_fixture.links()[4][0] == 's1'
    assert topo_fixture.links()[4][1] == 'PLC2'<|MERGE_RESOLUTION|>--- conflicted
+++ resolved
@@ -12,24 +12,13 @@
 
 @pytest.fixture
 def filled_dict():
-<<<<<<< HEAD
-    return {'plcs': [{'public_ip': '192.168.1.1', 'mac': '00:1D:9C:C7:B0:70', 'name': 'PLC1',
+    return {'scada': {'interface': 'scada-eth0', 'ip': '192.168.2.1', 'name': 'scada'},
+            'plcs': [{'public_ip': '192.168.1.1', 'mac': '00:1D:9C:C7:B0:70', 'name': 'PLC1',
                       'local_ip': '192.168.1.1', 'interface': 'PLC1-eth0',
                       'gateway': '192.168.1.254'},
                      {'public_ip': '192.168.1.2', 'mac': '00:1D:9C:C7:B0:70', 'name': 'PLC2',
                       'local_ip': '192.168.1.2', 'interface': 'PLC2-eth0',
                       'gateway': '192.168.1.254'}]}
-=======
-    return {
-        'scada': {'interface': 'scada-eth0', 'ip': '192.168.2.1', 'name': 'scada'},
-        'plcs': [{'name': 'PLC1', 'ip': '192.168.1.1',
-                      'mac': '00:1D:9C:C7:B0:70', 'interface': 'PLC1-eth0',
-                      'gateway': '192.168.1.254'},
-                     {'name': 'PLC2', 'ip': '192.168.1.2',
-                      'mac': '00:1D:9C:C7:B0:70', 'interface': 'PLC2-eth0',
-                      'gateway': '192.168.1.254'}]
-    }
->>>>>>> 82881c6f
 
 
 @pytest.fixture
