import sys
from pathlib import Path

import pytest
import yaml

<<<<<<< HEAD
from dhalsim.parser.config_parser import ConfigParser, EmptyConfigError, MissingValueError, \
    InvalidValueError
=======
from dhalsim.parser.config_parser import ConfigParser, EmptyConfigError, MissingValueError, DuplicateValueError
>>>>>>> 82881c6f


def test_python_version():
    assert sys.version_info.major is 3


def test_file_not_found():
    with pytest.raises(FileNotFoundError):
        ConfigParser(Path("non_existing_path.yaml"))


def test_imp_path_good(tmpdir):
    c = tmpdir.join("config.yaml")
    inp_file = tmpdir.join("test.inp")
    inp_file.write("some: thing")
    c.write("inp_file: test.inp")
    parser = ConfigParser(Path(c))
    assert str(parser.inp_path) == str(tmpdir.join("test.inp"))


def test_imp_path_missing(tmpdir):
    c = tmpdir.join("config.yaml")
    c.write("something: else")
    parser = ConfigParser(Path(c))
    with pytest.raises(MissingValueError):
        parser.inp_path


def test_imp_path_not_found(tmpdir):
    c = tmpdir.join("config.yaml")
    c.write("inp_file: test.inp")
    parser = ConfigParser(Path(c))
    with pytest.raises(FileNotFoundError):
        parser.inp_path


def test_empty_config(tmpdir):
    c = tmpdir.join("config.yaml")
    c.write(" ")
    with pytest.raises(EmptyConfigError):
        ConfigParser(Path(c))


def test_cpa_path_good(tmpdir):
    c = tmpdir.join("config.yaml")
    inp_file = tmpdir.join("test.yaml")
    inp_file.write("plcs:\n - name: test")
    c.write("cpa_file: test.yaml")
    parser = ConfigParser(Path(c))
    assert str(parser.cpa_path) == str(tmpdir.join("test.yaml"))


def test_cpa_path_missing(tmpdir):
    c = tmpdir.join("config.yaml")
    c.write("something: else")
    parser = ConfigParser(Path(c))
    with pytest.raises(MissingValueError):
        parser.cpa_path


def test_cpa_path_not_found(tmpdir):
    c = tmpdir.join("config.yaml")
    c.write("cpa_file: test.yaml")
    parser = ConfigParser(Path(c))
    with pytest.raises(FileNotFoundError):
        parser.cpa_path


def test_cpa_data_path_good(tmpdir):
    c = tmpdir.join("config.yaml")
    cpa_file = tmpdir.join("test.yaml")
    cpa_file.write("plcs:\n - name: test")
    c.write("cpa_file: test.yaml")
    parser = ConfigParser(Path(c))
    assert parser.cpa_data == {'plcs': [{'name': 'test'}]}


def test_cpa_data_path_missing(tmpdir):
    c = tmpdir.join("config.yaml")
    c.write("something: else")
    parser = ConfigParser(Path(c))
    with pytest.raises(MissingValueError):
        parser.cpa_data


def test_cpa_missing_plcs(tmpdir):
    c = tmpdir.join("config.yaml")
    inp_file = tmpdir.join("test.yaml")
    inp_file.write("test: values")
    c.write("cpa_file: test.yaml")
    parser = ConfigParser(Path(c))
    with pytest.raises(MissingValueError):
        parser.cpa_data


def test_cpa_missing_plc_name(tmpdir):
    c = tmpdir.join("config.yaml")
    inp_file = tmpdir.join("test.yaml")
    inp_file.write("plcs:\n - not_name: test")
    c.write("cpa_file: test.yaml")
    parser = ConfigParser(Path(c))
    with pytest.raises(MissingValueError):
        parser.cpa_data


def test_cpa_data_path_not_found(tmpdir):
    c = tmpdir.join("config.yaml")
    c.write("cpa_file: test.yaml")
    parser = ConfigParser(Path(c))
    with pytest.raises(FileNotFoundError):
        parser.cpa_data


<<<<<<< HEAD
def test_default_network_topology(tmpdir):
    c = tmpdir.join("config.yaml")
    c.write("something: else")
    parser = ConfigParser(Path(c))
    assert parser.network_topology_type == "simple"


def test_capital_network_topology_simple(tmpdir):
    c = tmpdir.join("config.yaml")
    c.write("network_topology_type: Simple")
    parser = ConfigParser(Path(c))
    assert parser.network_topology_type == "simple"


def test_capital_network_topology_complex(tmpdir):
    c = tmpdir.join("config.yaml")
    c.write("network_topology_type: Complex")
    parser = ConfigParser(Path(c))
    assert parser.network_topology_type == "complex"


def test_invalid_network_topology(tmpdir):
    c = tmpdir.join("config.yaml")
    c.write("network_topology_type: invalid")
    parser = ConfigParser(Path(c))
    with pytest.raises(InvalidValueError):
        parser.network_topology_type

# def test_generate_intermediate_yaml_no_plcs(tmpdir, inp_data_fixture):
#     c = tmpdir.join("config.yaml")
#     cpa_file = tmpdir.join("test.yaml")
#     cpa_file.write("some: thing")
#     c.write("cpa_file: test.yaml\ninp_file: input.inp")
#
#     inp_file = tmpdir.join("input.inp")
#     inp_file.write(inp_data_fixture)
#
#     parser = ConfigParser(str(c))
#     assert len(parser.generate_plc_configs()) == 0


# def test_generate_intermediate_yaml_plcs_empty(tmpdir, inp_data_fixture):
#     c = tmpdir.join("config.yaml")
#     cpa_file = tmpdir.join("test.yaml")
#     cpa_file.write("plcs: []")
#     c.write("cpa_file: test.yaml\ninp_file: input.inp")
#
#     inp_file = tmpdir.join("input.inp")
#     inp_file.write(inp_data_fixture)
#
#     parser = ConfigParser(str(c))
#     assert len(parser.generate_plc_configs()) == 0
#
#
# def test_generate_intermediate_yaml_plcs_normal(tmpdir, inp_data_fixture):
#     c = tmpdir.join("config.yaml")
#     cpa_file = tmpdir.join("test.yaml")
#     cpa_file.write("""plcs:
#   - name: PLC1
#     sensors:
#       - T1
#     actuators:
#       - P_RAW1
#       - V_PUB
#   - name: PLC2
#     sensors:
#       - T2
#       - T3
#     actuators:
#       - V_ER2i""")
#     c.write("cpa_file: test.yaml\ninp_file: input.inp")
#
#     inp_file = tmpdir.join("input.inp")
#     inp_file.write(inp_data_fixture)
#
#     parser = ConfigParser(str(c))
#     result = parser.generate_plc_configs()
#     assert len(result) == 2
#     # PLC 1
#     assert result[0].name == "PLC1"
#     assert result[0].sensors == ["T1"]
#     assert result[0].actuators == ["P_RAW1", "V_PUB"]
#     # Assert Correct Control parse
#     assert len(result[0].controls) == 1
#     assert result[0].controls[0].actuator == "V_PUB"
#     assert result[0].controls[0].action == "OPEN"
#     assert result[0].controls[0].dependant == "T1"
#     assert result[0].controls[0].value == 0.256
#     # PLC 2
#     assert result[1].name == "PLC2"
#     assert result[1].sensors == ["T2", "T3"]
#     assert result[1].actuators == ["V_ER2i"]
#     assert len(result[1].controls) == 1
#     assert result[1].controls[0].actuator == "V_ER2i"
#     assert result[1].controls[0].action == "CLOSED"
#     assert result[1].controls[0].value == 0
#
#
# def test_generate_intermediate_yaml_plcs_empty_sensor(tmpdir, inp_data_fixture):
#     c = tmpdir.join("config.yaml")
#     cpa_file = tmpdir.join("test.yaml")
#     cpa_file.write("""plcs:
#   - name: PLC1
#     sensors:
#     actuators:
#       - P_RAW1
#       - V_PUB""")
#     c.write("cpa_file: test.yaml\ninp_file: input.inp")
#
#     inp_file = tmpdir.join("input.inp")
#     inp_file.write(inp_data_fixture)
#
#     parser = ConfigParser(str(c))
#     result = parser.generate_plc_configs()
#     # PLC 1
#     assert result[0].name == "PLC1"
#     assert result[0].sensors == []
#     assert result[0].actuators == ["P_RAW1", "V_PUB"]
#     assert len(result[0].controls) == 1
#     assert result[0].controls[0].actuator == "V_PUB"
#     assert result[0].controls[0].action == "OPEN"
#     assert result[0].controls[0].dependant == "T1"
#     assert result[0].controls[0].value == 0.256
#
#
# def test_generate_intermediate_yaml_plcs_empty_actuator(tmpdir, inp_data_fixture):
#     c = tmpdir.join("config.yaml")
#     cpa_file = tmpdir.join("test.yaml")
#     cpa_file.write("""plcs:
#   - name: PLC1
#     sensors:
#       - T1
#     """)
#     c.write("cpa_file: test.yaml\ninp_file: input.inp")
#
#     inp_file = tmpdir.join("input.inp")
#     inp_file.write(inp_data_fixture)
#
#     parser = ConfigParser(str(c))
#     result = parser.generate_plc_configs()
#     # PLC 1
#     assert result[0].name == "PLC1"
#     assert result[0].sensors == ["T1"]
#     assert result[0].actuators == []
#     assert len(result[0].controls) == 0
=======
def test_cpa_data_duplicate_name(tmpdir):
    c = tmpdir.join("config.yaml")
    cpa_file = tmpdir.join("test.yaml")
    cpa_file.write("plcs:\n - name: test \n - name: test")
    c.write("cpa_file: test.yaml")
    parser = ConfigParser(Path(c))
    with pytest.raises(DuplicateValueError):
        parser.cpa_data
>>>>>>> 82881c6f
<|MERGE_RESOLUTION|>--- conflicted
+++ resolved
@@ -4,12 +4,8 @@
 import pytest
 import yaml
 
-<<<<<<< HEAD
 from dhalsim.parser.config_parser import ConfigParser, EmptyConfigError, MissingValueError, \
-    InvalidValueError
-=======
-from dhalsim.parser.config_parser import ConfigParser, EmptyConfigError, MissingValueError, DuplicateValueError
->>>>>>> 82881c6f
+    InvalidValueError, DuplicateValueError
 
 
 def test_python_version():
@@ -123,7 +119,16 @@
         parser.cpa_data
 
 
-<<<<<<< HEAD
+def test_cpa_data_duplicate_name(tmpdir):
+    c = tmpdir.join("config.yaml")
+    cpa_file = tmpdir.join("test.yaml")
+    cpa_file.write("plcs:\n - name: test \n - name: test")
+    c.write("cpa_file: test.yaml")
+    parser = ConfigParser(Path(c))
+    with pytest.raises(DuplicateValueError):
+        parser.cpa_data
+
+
 def test_default_network_topology(tmpdir):
     c = tmpdir.join("config.yaml")
     c.write("something: else")
@@ -150,132 +155,4 @@
     c.write("network_topology_type: invalid")
     parser = ConfigParser(Path(c))
     with pytest.raises(InvalidValueError):
-        parser.network_topology_type
-
-# def test_generate_intermediate_yaml_no_plcs(tmpdir, inp_data_fixture):
-#     c = tmpdir.join("config.yaml")
-#     cpa_file = tmpdir.join("test.yaml")
-#     cpa_file.write("some: thing")
-#     c.write("cpa_file: test.yaml\ninp_file: input.inp")
-#
-#     inp_file = tmpdir.join("input.inp")
-#     inp_file.write(inp_data_fixture)
-#
-#     parser = ConfigParser(str(c))
-#     assert len(parser.generate_plc_configs()) == 0
-
-
-# def test_generate_intermediate_yaml_plcs_empty(tmpdir, inp_data_fixture):
-#     c = tmpdir.join("config.yaml")
-#     cpa_file = tmpdir.join("test.yaml")
-#     cpa_file.write("plcs: []")
-#     c.write("cpa_file: test.yaml\ninp_file: input.inp")
-#
-#     inp_file = tmpdir.join("input.inp")
-#     inp_file.write(inp_data_fixture)
-#
-#     parser = ConfigParser(str(c))
-#     assert len(parser.generate_plc_configs()) == 0
-#
-#
-# def test_generate_intermediate_yaml_plcs_normal(tmpdir, inp_data_fixture):
-#     c = tmpdir.join("config.yaml")
-#     cpa_file = tmpdir.join("test.yaml")
-#     cpa_file.write("""plcs:
-#   - name: PLC1
-#     sensors:
-#       - T1
-#     actuators:
-#       - P_RAW1
-#       - V_PUB
-#   - name: PLC2
-#     sensors:
-#       - T2
-#       - T3
-#     actuators:
-#       - V_ER2i""")
-#     c.write("cpa_file: test.yaml\ninp_file: input.inp")
-#
-#     inp_file = tmpdir.join("input.inp")
-#     inp_file.write(inp_data_fixture)
-#
-#     parser = ConfigParser(str(c))
-#     result = parser.generate_plc_configs()
-#     assert len(result) == 2
-#     # PLC 1
-#     assert result[0].name == "PLC1"
-#     assert result[0].sensors == ["T1"]
-#     assert result[0].actuators == ["P_RAW1", "V_PUB"]
-#     # Assert Correct Control parse
-#     assert len(result[0].controls) == 1
-#     assert result[0].controls[0].actuator == "V_PUB"
-#     assert result[0].controls[0].action == "OPEN"
-#     assert result[0].controls[0].dependant == "T1"
-#     assert result[0].controls[0].value == 0.256
-#     # PLC 2
-#     assert result[1].name == "PLC2"
-#     assert result[1].sensors == ["T2", "T3"]
-#     assert result[1].actuators == ["V_ER2i"]
-#     assert len(result[1].controls) == 1
-#     assert result[1].controls[0].actuator == "V_ER2i"
-#     assert result[1].controls[0].action == "CLOSED"
-#     assert result[1].controls[0].value == 0
-#
-#
-# def test_generate_intermediate_yaml_plcs_empty_sensor(tmpdir, inp_data_fixture):
-#     c = tmpdir.join("config.yaml")
-#     cpa_file = tmpdir.join("test.yaml")
-#     cpa_file.write("""plcs:
-#   - name: PLC1
-#     sensors:
-#     actuators:
-#       - P_RAW1
-#       - V_PUB""")
-#     c.write("cpa_file: test.yaml\ninp_file: input.inp")
-#
-#     inp_file = tmpdir.join("input.inp")
-#     inp_file.write(inp_data_fixture)
-#
-#     parser = ConfigParser(str(c))
-#     result = parser.generate_plc_configs()
-#     # PLC 1
-#     assert result[0].name == "PLC1"
-#     assert result[0].sensors == []
-#     assert result[0].actuators == ["P_RAW1", "V_PUB"]
-#     assert len(result[0].controls) == 1
-#     assert result[0].controls[0].actuator == "V_PUB"
-#     assert result[0].controls[0].action == "OPEN"
-#     assert result[0].controls[0].dependant == "T1"
-#     assert result[0].controls[0].value == 0.256
-#
-#
-# def test_generate_intermediate_yaml_plcs_empty_actuator(tmpdir, inp_data_fixture):
-#     c = tmpdir.join("config.yaml")
-#     cpa_file = tmpdir.join("test.yaml")
-#     cpa_file.write("""plcs:
-#   - name: PLC1
-#     sensors:
-#       - T1
-#     """)
-#     c.write("cpa_file: test.yaml\ninp_file: input.inp")
-#
-#     inp_file = tmpdir.join("input.inp")
-#     inp_file.write(inp_data_fixture)
-#
-#     parser = ConfigParser(str(c))
-#     result = parser.generate_plc_configs()
-#     # PLC 1
-#     assert result[0].name == "PLC1"
-#     assert result[0].sensors == ["T1"]
-#     assert result[0].actuators == []
-#     assert len(result[0].controls) == 0
-=======
-def test_cpa_data_duplicate_name(tmpdir):
-    c = tmpdir.join("config.yaml")
-    cpa_file = tmpdir.join("test.yaml")
-    cpa_file.write("plcs:\n - name: test \n - name: test")
-    c.write("cpa_file: test.yaml")
-    parser = ConfigParser(Path(c))
-    with pytest.raises(DuplicateValueError):
-        parser.cpa_data
->>>>>>> 82881c6f
+        parser.network_topology_type