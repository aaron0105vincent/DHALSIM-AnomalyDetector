from basePLC import BasePLC
from utils import PLC3_DATA, STATE, PLC3_PROTOCOL
from utils import T2, T3, T4, V2, V2F, PU4, PU5, PU6, PU7, PU4F, PU5F, PU6F, PU7F, ENIP_LISTEN_PLC_ADDR, CTOWN_IPS, CONTROL
from utils import J300, J256, J289, J415, J14, J422
from utils import ATT_1, ATT_2
from decimal import Decimal
import time
import threading
import sys
import yaml

class PLC3(BasePLC):

    def pre_loop(self):
        print 'DEBUG: plc3 enters pre_loop'

        # We wish we could implement this as arg_parse, but we cannot overwrite the constructor
        self.week_index = sys.argv[2]
        self.attack_flag = False
        self.attack_dict = None

        if len(sys.argv) >= 4:
            self.attack_flag = sys.argv[4]
            self.attack_path = sys.argv[6]
            self.attack_name = sys.argv[8]

        if self.attack_flag:
            self.attack_dict = self.get_attack_dict(self.attack_path, self.attack_name)
            print "PLC3 running attack: " + str(self.attack_dict)

        self.local_time = 0

        # Used to sync the actuators and the physical process
        self.plc_mask = 2


        # Flag used to stop the thread
        self.reader = True

        self.t2 = Decimal(self.get(T2))
        self.v2 = int(self.get(V2))
        self.v2f = Decimal(self.get(V2F))

        self.j300 = Decimal(self.get(J300))
        self.j256 = Decimal(self.get(J256))
        self.j289 = Decimal(self.get(J289))
        self.j415 = Decimal(self.get(J415))
        self.j14 = Decimal(self.get(J14))
        self.j422 = Decimal(self.get(J422))

        self.pu4 = int(self.get(PU4))
        self.pu5 = int(self.get(PU5))
        self.pu6 = int(self.get(PU6))
        self.pu7 = int(self.get(PU7))

        self.pu4f = Decimal(self.get(PU4F))
        self.pu5f = Decimal(self.get(PU5F))
        self.pu6f = Decimal(self.get(PU6F))
        self.pu7f = Decimal(self.get(PU7F))

        self.lock = threading.Lock()
<<<<<<< HEAD
        tags = [T2, V2, J300, J256, J289, J415, J14, J422, PU4, PU5, PU6, PU7, PU4F, PU5F, PU6F, PU7F]
        values = [self.t2, self.v2, self.j300, self.j256, self.j289, self.j415, self.j14, self.j422, self.pu4, self.pu5,
=======
        path = 'plc3_saved_tank_levels_received.csv'
        tags = [T2, V2, V2F, J300, J256, J289, J415, J14, J422, PU4, PU5, PU6, PU7, PU4F, PU5F, PU6F, PU7F]
        values = [self.t2, self.v2, self.v2f, self.j300, self.j256, self.j289, self.j415, self.j14, self.j422, self.pu4, self.pu5,
>>>>>>> e3358e66
                  self.pu6, self.pu7, self.pu4f, self.pu5f, self.pu6f, self.pu7f]

        # Used in handling of sigint and sigterm signals, also sets the parameters to save the system state variable
        # values into a persistent file
        BasePLC.set_parameters(self, tags, values, self.reader, self.lock,
                               ENIP_LISTEN_PLC_ADDR)
        self.startup()

    def get_attack_dict(self, path, name):
        with open(path) as config_file:
            attack_file = yaml.load(config_file, Loader=yaml.FullLoader)

        for attack in attack_file['attacks']:
            if name == attack['name']:
                return attack

    def check_control(self, mask):
        control = int(self.get(CONTROL))
        if not (mask & control):
            return True
        return False

    def main_loop(self):
        while True:
            try:

                # Check if we need to launch an attack
                attack_on = int(self.get(ATT_2))
                self.set(ATT_1, attack_on)

                #if self.check_control(self.plc_mask):
                self.local_time += 1
                self.t2 = Decimal( self.get( T2 ) )
                self.t3 = Decimal(self.receive( T3, CTOWN_IPS['plc4'] ))
                self.t4 = Decimal(self.receive( T4, CTOWN_IPS['plc6'] ))

                #self.saved_tank_levels.append([self.local_time, datetime.now(), self.t2, self.t3, self.t4])
                with self.lock:
                    if self.t2 < 0.5:
                        self.v2 = 1

                    if self.t2 > 5.5:
                        self.v2 = 0

                    if self.t3 < 3.0:
                        self.pu4 = 1

                    if self.t3 > 5.3:
                        self.pu4 = 0

                    if self.t3 < 1.0:
                        self.pu5 = 1

                    if self.t3 > 3.5:
                        self.pu5 = 0

                    if self.t4 < 2.0:
                        self.pu6 = 1

                    if self.t4 > 3.5:
                        self.pu6 = 0

                    if self.t4 < 3.0:
                        self.pu7 = 1

                    if self.t4 > 4.5:
                        self.pu7 = 0

                    if self.attack_flag:
                        # Now ATT_2 is set in the physical_process. This in order to make more predictable the
                        # attack start and end time
                        if attack_on == 1:
                            # toDo: Improve this still, hardcoded
                            if self.attack_dict['actuators'][0] == 'v2':
                                if self.attack_dict['command'] == 'Close':
                                    # toDo: Implement this dynamically.
                                    # There's a horrible way of doing it with the current code. This would be much
                                    # easier (and less horrible) if we use the general topology
                                    self.v2 = 0
                                elif self.attack_dict['command'] == 'Open':
                                    self.v2 = 1
                                elif self.attack_dict['command'] == 'Maintain':
                                    continue
                                elif self.attack_dict['command'] == 'Toggle':
                                    if self.v2 == 1:
                                        self.v2 = 0
                                    else:
                                        self.v2 = 1
                                else:
                                    print "Warning. Attack not implemented yet"

                            # toDo: Improve this still, hardcoded
                            if self.attack_dict['actuators'][0] == 'pu4' or self.attack_dict['actuators'][0] == 'pu5':
                                if self.attack_dict['command'] == 'Close':
                                    # toDo: Implement this dynamically.
                                    # There's a horrible way of doing it with the current code. This would be much
                                    # easier (and less horrible) if we use the general topology
                                    self.pu4 = 0
                                    self.pu5 = 0
                                elif self.attack_dict['command'] == 'Open':
                                    self.pu4 = 1
                                    self.pu5 = 1
                                # toDo: Maintain is not properly implemented
                                elif self.attack_dict['command'] == 'Maintain':
                                    continue
                                elif self.attack_dict['command'] == 'Toggle':
                                    if self.pu4 == 1:
                                        self.pu4 = 0
                                    else:
                                        self.pu4 = 1

                                    if self.pu5 == 1:
                                        self.pu5 = 0
                                    else:
                                        self.pu5 = 1
                                else:
                                    print "Warning. Attack not implemented yet"

                    self.set(V2, self.v2)
                    self.set(PU4, self.pu4)
                    self.set(PU5, self.pu5)
                    self.set(PU6, self.pu6)
                    self.set(PU7, self.pu7)

                control = int(self.get(CONTROL))
                control += self.plc_mask
                self.set(CONTROL, control)
                time.sleep(0.05)
                #else:
                #    time.sleep(0.1)

            except Exception:
                continue


if __name__ == "__main__":
    plc3 = PLC3(
        name='plc3',
        state=STATE,
        protocol=PLC3_PROTOCOL,
        memory=PLC3_DATA,
        disk=PLC3_DATA)<|MERGE_RESOLUTION|>--- conflicted
+++ resolved
@@ -36,6 +36,7 @@
 
         # Flag used to stop the thread
         self.reader = True
+        self.saved_tank_levels = [["iteration", "timestamp", "T2", "T3", "T4"]]
 
         self.t2 = Decimal(self.get(T2))
         self.v2 = int(self.get(V2))
@@ -59,19 +60,14 @@
         self.pu7f = Decimal(self.get(PU7F))
 
         self.lock = threading.Lock()
-<<<<<<< HEAD
-        tags = [T2, V2, J300, J256, J289, J415, J14, J422, PU4, PU5, PU6, PU7, PU4F, PU5F, PU6F, PU7F]
-        values = [self.t2, self.v2, self.j300, self.j256, self.j289, self.j415, self.j14, self.j422, self.pu4, self.pu5,
-=======
         path = 'plc3_saved_tank_levels_received.csv'
         tags = [T2, V2, V2F, J300, J256, J289, J415, J14, J422, PU4, PU5, PU6, PU7, PU4F, PU5F, PU6F, PU7F]
         values = [self.t2, self.v2, self.v2f, self.j300, self.j256, self.j289, self.j415, self.j14, self.j422, self.pu4, self.pu5,
->>>>>>> e3358e66
                   self.pu6, self.pu7, self.pu4f, self.pu5f, self.pu6f, self.pu7f]
 
         # Used in handling of sigint and sigterm signals, also sets the parameters to save the system state variable
         # values into a persistent file
-        BasePLC.set_parameters(self, tags, values, self.reader, self.lock,
+        BasePLC.set_parameters(self, path, self.saved_tank_levels, tags, values, self.reader, self.lock,
                                ENIP_LISTEN_PLC_ADDR)
         self.startup()
 
