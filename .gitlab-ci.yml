# This file is a template, and might need editing before it works on your project.
# Official language image. Look for the different tagged releases at:
# https://hub.docker.com/r/library/python/tags/

# Change pip's cache directory to be inside the project directory since we can
# only cache local items.
variables:
  PIP_CACHE_DIR: "$CI_PROJECT_DIR/.cache/pip"

# Pip's cache doesn't store the python packages
# https://pip.pypa.io/en/stable/reference/pip_install/#caching
#
# If you want to also cache the installed packages, you have to install
# them in a virtualenv and cache it as well.
cache:
  key: ${CI_JOB_NAME}
  paths:
    - .cache/pip
    - venv/
    - minicps

stages:
  - test

test:3:
  image: python:3.8
  stage: test
  script:
    - pip install virtualenv
    - virtualenv venv
    - source venv/bin/activate
    - pip install -e .[test]
    - python -m pytest test --ignore=test/python2/ --color=yes -m "not integrationtest"

test:2:
  image: python:2.7
  stage: test
  script:
    - pip install virtualenv
    - virtualenv venv
    - source venv/bin/activate
    - pip install cpppo==4.0.4
    - git clone https://github.com/afmurillo/minicps.git || git -C minicps pull
    - pip install -e ./minicps
    - pip install mininet
    - pip install pyyaml
    - pip install pytest
    - pip install pytest-mock
    - pip install mock
    - pip install pathlib
<<<<<<< HEAD
    - python -m pytest test/python2/ --color=yes
=======
    - python -m pytest test/python2/ --color=yes -m "not integrationtest"

#test:intergration:
#  image: ubuntu:20.04
#  stage: test
#  cache:
#    paths:
#      - ~/mininet
#      - ~/minicps
#  script:
#    - apt-get update
#    - chmod +x install.sh
#    - apt-get install -y sudo
#    - ./install.sh
#    - python2 -m pip install pyyaml pytest pytest-mock mock pathlib
#    - python3 -m pip install -e .[test]
#    - python2 -m pytest test/python2/ --color=yes -m "not integrationtest"
#    - python3 -m pytest test --ignore=python2 --color=yes -m "not integrationtest"
>>>>>>> f399582a
<|MERGE_RESOLUTION|>--- conflicted
+++ resolved
@@ -48,9 +48,6 @@
     - pip install pytest-mock
     - pip install mock
     - pip install pathlib
-<<<<<<< HEAD
-    - python -m pytest test/python2/ --color=yes
-=======
     - python -m pytest test/python2/ --color=yes -m "not integrationtest"
 
 #test:intergration:
@@ -68,5 +65,4 @@
 #    - python2 -m pip install pyyaml pytest pytest-mock mock pathlib
 #    - python3 -m pip install -e .[test]
 #    - python2 -m pytest test/python2/ --color=yes -m "not integrationtest"
-#    - python3 -m pytest test --ignore=python2 --color=yes -m "not integrationtest"
->>>>>>> f399582a
+#    - python3 -m pytest test --ignore=python2 --color=yes -m "not integrationtest"